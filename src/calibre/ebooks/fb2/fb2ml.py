# -*- coding: utf-8 -*-

__license__ = 'GPL 3'
__copyright__ = '2009, John Schember <john@nachtimwald.com>'
__docformat__ = 'restructuredtext en'

'''
Transform OEB content into FB2 markup
'''

import cStringIO
from base64 import b64encode
import re

try:
    from PIL import Image
    Image
except ImportError:
    import Image

from lxml import etree

from calibre import prepare_string_for_xml
from calibre.constants import __appname__, __version__
from calibre.ebooks.oeb.base import XHTML, XHTML_NS, barename, namespace
from calibre.ebooks.oeb.stylizer import Stylizer
from calibre.ebooks.oeb.base import OEB_RASTER_IMAGES

TAG_MAP = {
    'b' : 'strong',
    'i' : 'emphasis',
    'p' : 'p',
    'li' : 'p',
    'div': 'p',
    'br' : 'p',
}

TAG_SPACE = []

TAG_IMAGES = [
    'img',
]

TAG_LINKS = [
    'a',
]

BLOCK = [
    'p',
]

STYLES = [
    ('font-weight', {'bold'   : 'strong', 'bolder' : 'strong'}),
    ('font-style', {'italic' : 'emphasis'}),
]

class FB2MLizer(object):
    '''
    Todo: * Ensure all style tags are inside of the p tags.
          * Include more FB2 specific tags in the conversion.
          * Handle reopening of a tag properly.
          * Figure out some way to turn oeb_book.toc items into <section><title>
            <p> to allow for readers to generate toc from the document.
    '''

    def __init__(self, log):
        self.log = log
        self.image_hrefs = {}
        self.link_hrefs = {}

    def extract_content(self, oeb_book, opts):
        self.log.info('Converting XHTML to FB2 markup...')
        self.oeb_book = oeb_book
        self.opts = opts
        return self.fb2mlize_spine()

    def fb2mlize_spine(self):
        self.image_hrefs = {}
        self.link_hrefs = {}
        output = [self.fb2_header()]
        output.append(self.get_cover_page())
        output.append(u'ghji87yhjko0Caliblre-toc-placeholder-for-insertion-later8ujko0987yjk')
        output.append(self.get_text())
        output.append(self.fb2_body_footer())
        output.append(self.fb2mlize_images())
        output.append(self.fb2_footer())
        output = ''.join(output).replace(u'ghji87yhjko0Caliblre-toc-placeholder-for-insertion-later8ujko0987yjk', self.get_toc())
        output = self.clean_text(output)
        if self.opts.sectionize_chapters:
            output = self.sectionize_chapters(output)
        return u'<?xml version="1.0" encoding="UTF-8"?>\n%s' % etree.tostring(etree.fromstring(output), encoding=unicode, pretty_print=True)

    def clean_text(self, text):
<<<<<<< HEAD
        text = re.sub(r'<p>\s*</p>', '', text)
=======
        text = re.sub(r'(?miu)<p>\s*</p>', '', text)
        text = re.sub(r'(?miu)\s+</p>', '</p>', text)
        text = re.sub(r'(?miu)</p><p>', '</p>\n\n<p>', text)
>>>>>>> 01deeee0

        return text

    def fb2_header(self):
        author_first = u''
        author_middle = u''
        author_last = u''
        author_parts = self.oeb_book.metadata.creator[0].value.split(' ')

        if len(author_parts) == 1:
            author_last = author_parts[0]
        elif len(author_parts) == 2:
            author_first = author_parts[0]
            author_last = author_parts[1]
        else:
            author_first = author_parts[0]
            author_middle = ' '.join(author_parts[1:-2])
            author_last = author_parts[-1]

        return u'<FictionBook xmlns:xlink="http://www.w3.org/1999/xlink" ' \
        'xmlns="http://www.gribuser.ru/xml/fictionbook/2.0">\n' \
        '<description>\n<title-info>\n ' \
        '<author>\n<first-name>%s</first-name>\n<middle-name>%s' \
        '</middle-name>\n<last-name>%s</last-name>\n</author>\n' \
        '<book-title>%s</book-title> ' \
        '</title-info><document-info> ' \
        '<program-used>%s - %s</program-used></document-info>\n' \
        '</description>\n<body>\n<section>' % tuple(map(prepare_string_for_xml,
            (author_first, author_middle,
            author_last, self.oeb_book.metadata.title[0].value,
            __appname__, __version__)))

    def get_cover_page(self):
        output = u''
        if 'cover' in self.oeb_book.guide:
            output += '<image xlink:href="#cover.jpg" />'
            self.image_hrefs[self.oeb_book.guide['cover'].href] = 'cover.jpg'
        if 'titlepage' in self.oeb_book.guide:
            self.log.debug('Generating cover page...')
            href = self.oeb_book.guide['titlepage'].href
            item = self.oeb_book.manifest.hrefs[href]
            if item.spine_position is None:
                stylizer = Stylizer(item.data, item.href, self.oeb_book,
                        self.opts, self.opts.output_profile)
                output += ''.join(self.dump_text(item.data.find(XHTML('body')), stylizer, item))
        return output

    def get_toc(self):
        toc = []
        if self.opts.inline_toc:
            self.log.debug('Generating table of contents...')
            toc.append(u'<p>%s</p>' % _('Table of Contents:'))
            for item in self.oeb_book.toc:
                if item.href in self.link_hrefs.keys():
                    toc.append('<p><a xlink:href="#%s">%s</a></p>\n' % (self.link_hrefs[item.href], item.title))
                else:
                    self.oeb.warn('Ignoring toc item: %s not found in document.' % item)
        return ''.join(toc)

    def sectionize_chapters(self, text):
        text = re.sub(r'(?imsu)(?P<anchor><a\s+id="calibre_link-\d+"\s*/>)\s*(?P<strong>(<p>)*\s*<strong>.+?</strong>\s*(</p>)*)', lambda mo: '</section><section>%s<title>%s</title>' % (mo.group('anchor'), mo.group('strong')), text)
        text = re.sub(r'(?imsu)<p>\s*(?P<anchor><a\s+id="calibre_link-\d+"\s*/>)\s*</p>\s*(?P<strong>(<p>)*\s*<strong>.+?</strong>\s*(</p>)*)', lambda mo: '</section><section>%s<title>%s</title>' % (mo.group('anchor'), mo.group('strong')), text)
        return text

    def get_text(self):
        text = []
        for item in self.oeb_book.spine:
            self.log.debug('Converting %s to FictionBook2 XML' % item.href)
            stylizer = Stylizer(item.data, item.href, self.oeb_book, self.opts, self.opts.output_profile)
            text.append(self.add_page_anchor(item))
            text += self.dump_text(item.data.find(XHTML('body')), stylizer, item)
        return ''.join(text)

    def fb2_body_footer(self):
        return u'\n</section>\n</body>'

    def fb2_footer(self):
        return u'</FictionBook>'

    def add_page_anchor(self, page):
        return self.get_anchor(page, '')

    def get_anchor(self, page, aid):
        aid = prepare_string_for_xml(aid)
        aid = '%s#%s' % (page.href, aid)
        if aid not in self.link_hrefs.keys():
            self.link_hrefs[aid] = 'calibre_link-%s' % len(self.link_hrefs.keys())
        aid = self.link_hrefs[aid]
        return '<a id="%s" />' % aid

    def fb2mlize_images(self):
        images = []
        for item in self.oeb_book.manifest:
            if item.media_type in OEB_RASTER_IMAGES:
                try:
                    im = Image.open(cStringIO.StringIO(item.data)).convert('RGB')
                    data = cStringIO.StringIO()
                    im.save(data, 'JPEG')
                    data = data.getvalue()

                    raw_data = b64encode(data)
                    # Don't put the encoded image on a single line.
                    data = ''
                    col = 1
                    for char in raw_data:
                        if col == 72:
                            data += '\n'
                            col = 1
                        col += 1
                        data += char
                    images.append('<binary id="%s" content-type="%s">%s\n</binary>' % (self.image_hrefs.get(item.href, '0000.JPEG'), item.media_type, data))
                except Exception as e:
                    self.log.error('Error: Could not include file %s becuase ' \
                        '%s.' % (item.href, e))
        return ''.join(images)

    def dump_text(self, elem, stylizer, page, tag_stack=[]):
        if not isinstance(elem.tag, basestring) \
           or namespace(elem.tag) != XHTML_NS:
            return []

        style = stylizer.style(elem)
        if style['display'] in ('none', 'oeb-page-head', 'oeb-page-foot') \
           or style['visibility'] == 'hidden':
            return []

        fb2_text = []
        tags = []

        tag = barename(elem.tag)

        if tag in TAG_IMAGES:
            if elem.attrib.get('src', None):
                if page.abshref(elem.attrib['src']) not in self.image_hrefs.keys():
                    self.image_hrefs[page.abshref(elem.attrib['src'])] = '%s.jpg' % len(self.image_hrefs.keys())
                fb2_text.append('<image xlink:href="#%s" />' % self.image_hrefs[page.abshref(elem.attrib['src'])])

        if tag in TAG_LINKS:
            href = elem.get('href')
            if href:
                href = prepare_string_for_xml(page.abshref(href))
                href = href.replace('"', '&quot;')
                if '://' in href:
                    fb2_text.append('<a xlink:href="%s">' % href)
                else:
                    if href.startswith('#'):
                        href = href[1:]
                    if href not in self.link_hrefs.keys():
                        self.link_hrefs[href] = 'calibre_link-%s' % len(self.link_hrefs.keys())
                    href = self.link_hrefs[href]
                    fb2_text.append('<a xlink:href="#%s">' % href)
                tags.append('a')

        # Anchor ids
        id_name = elem.get('id')
        if id_name:
            fb2_text.append(self.get_anchor(page, id_name))

        fb2_tag = TAG_MAP.get(tag, None)
        if fb2_tag == 'p':
            if 'p' in tag_stack+tags:
                # Close all up to p. Close p. Reopen all closed tags including p.
                all_tags = tag_stack+tags
                closed_tags = []
                all_tags.reverse()
                for t in all_tags:
                    fb2_text.append('</%s>' % t)
                    closed_tags.append(t)
                    if t == 'p':
                        break
                closed_tags.reverse()
                for t in closed_tags:
                    fb2_text.append('<%s>' % t)
            else:
                fb2_text.append('<p>')
                tags.append('p')
        elif fb2_tag and fb2_tag not in tag_stack+tags:
            fb2_text.append('<%s>' % fb2_tag)
            tags.append(fb2_tag)

        # Processes style information
        for s in STYLES:
            style_tag = s[1].get(style[s[0]], None)
            if style_tag and style_tag not in tag_stack+tags:
                fb2_text.append('<%s>' % style_tag)
                tags.append(style_tag)

        if tag in TAG_SPACE:
            if not fb2_text or fb2_text[-1] != ' ' or not fb2_text[-1].endswith(' '):
                fb2_text.append(' ')

        if hasattr(elem, 'text') and elem.text:
            if 'p' not in tag_stack+tags:
                fb2_text.append('<p>%s</p>' % prepare_string_for_xml(elem.text))
            else:
                fb2_text.append(prepare_string_for_xml(elem.text))

        for item in elem:
            fb2_text += self.dump_text(item, stylizer, page, tag_stack+tags)

        tags.reverse()
        fb2_text += self.close_tags(tags)

        if hasattr(elem, 'tail') and elem.tail:
            if 'p' not in tag_stack:
                fb2_text.append('<p>%s</p>' % prepare_string_for_xml(elem.tail))
            else:
                fb2_text.append(prepare_string_for_xml(elem.tail))

        return fb2_text

    def close_tags(self, tags):
        text = []
        for tag in tags:
            text.append('</%s>' % tag)

        return text<|MERGE_RESOLUTION|>--- conflicted
+++ resolved
@@ -91,14 +91,9 @@
         return u'<?xml version="1.0" encoding="UTF-8"?>\n%s' % etree.tostring(etree.fromstring(output), encoding=unicode, pretty_print=True)
 
     def clean_text(self, text):
-<<<<<<< HEAD
-        text = re.sub(r'<p>\s*</p>', '', text)
-=======
         text = re.sub(r'(?miu)<p>\s*</p>', '', text)
         text = re.sub(r'(?miu)\s+</p>', '</p>', text)
         text = re.sub(r'(?miu)</p><p>', '</p>\n\n<p>', text)
->>>>>>> 01deeee0
-
         return text
 
     def fb2_header(self):
