__license__   = 'GPL v3'
__copyright__ = '2008 Kovid Goyal <kovid at kovidgoyal.net>'

'''
Iterate over the HTML files in an ebook. Useful for writing viewers.
'''

import re, os, math, copy
from cStringIO import StringIO

from PyQt4.Qt import QFontDatabase

from calibre.ebooks.epub.from_any import MAP
from calibre.ebooks.epub.from_html import TITLEPAGE
from calibre.ebooks.epub import config
from calibre.ebooks.metadata.opf2 import OPF
from calibre.ptempfile import TemporaryDirectory
from calibre.ebooks.chardet import xml_to_unicode
from calibre.ebooks.html import create_dir
from calibre.utils.zipfile import safe_replace, ZipFile
from calibre.utils.config import DynamicConfig

def character_count(html):
    '''
    Return the number of "significant" text characters in a HTML string.
    '''
    count = 0
    strip_space = re.compile(r'\s+')
    for match in re.finditer(r'>[^<]+<', html):
        count += len(strip_space.sub(' ', match.group()))-2
    return count

class UnsupportedFormatError(Exception):

    def __init__(self, fmt):
        Exception.__init__(self, _('%s format books are not supported')%fmt.upper())

class SpineItem(unicode):

    def __new__(cls, *args):
        args = list(args)
        args[0] = args[0].partition('#')[0]
        obj = super(SpineItem, cls).__new__(cls, *args)
        path = args[0]
        raw = open(path, 'rb').read()
        raw, obj.encoding = xml_to_unicode(raw)
        obj.character_count = character_count(raw)
        obj.start_page = -1
        obj.pages      = -1
        obj.max_page   = -1
        return obj

def html2opf(path, tdir, opts):
    opts = copy.copy(opts)
    opts.output = tdir
    create_dir(path, opts)
    return os.path.join(tdir, 'metadata.opf')

def opf2opf(path, tdir, opts):
    return path

def is_supported(path):
    ext = os.path.splitext(path)[1].replace('.', '').lower()
    ext = re.sub(r'(x{0,1})htm(l{0,1})', 'html', ext)
    return ext in list(MAP.keys())+['html', 'opf']

class EbookIterator(object):

    CHARACTERS_PER_PAGE = 1000

    def __init__(self, pathtoebook):
        pathtoebook = pathtoebook.strip()
        self.pathtoebook = os.path.abspath(pathtoebook)
        self.config = DynamicConfig(name='iterator')
        ext = os.path.splitext(pathtoebook)[1].replace('.', '').lower()
        ext = re.sub(r'(x{0,1})htm(l{0,1})', 'html', ext)
        map = dict(MAP)
        map['html'] = html2opf
        map['opf']  = opf2opf
        if ext not in map.keys():
            raise UnsupportedFormatError(ext)
        self.to_opf = map[ext]

    def search(self, text, index):
        text = text.lower()
        for i, path in enumerate(self.spine):
            if i > index:
                if text in open(path, 'rb').read().decode(path.encoding).lower():
                    return i

    def find_embedded_fonts(self):
        '''
        This will become unnecessary once Qt WebKit supports the @font-face rule.
        '''
        for item in self.opf.manifest:
            if item.mime_type and 'css' in item.mime_type.lower():
                css = open(item.path, 'rb').read().decode('utf-8')
                for match in re.compile(r'@font-face\s*{([^}]+)}').finditer(css):
                    block  = match.group(1)
                    family = re.compile(r'font-family\s*:\s*([^;]+)').search(block)
                    url    = re.compile(r'url\s*\([\'"]*(.+?)[\'"]*\)', re.DOTALL).search(block)
                    if url:
                        path = url.group(1).split('/')
                        path = os.path.join(os.path.dirname(item.path), *path)
                        id = QFontDatabase.addApplicationFont(path)
                        if id != -1:
                            families = [unicode(f) for f in QFontDatabase.applicationFontFamilies(id)]
                            if family:
                                family = family.group(1).strip().replace('"', '')
                                if family not in families:
                                    print 'WARNING: Family aliasing not supported:', block
                                else:
                                    print 'Loaded embedded font:', repr(family)

    def __enter__(self):
        self._tdir = TemporaryDirectory('_ebook_iter')
        self.base  = self._tdir.__enter__()
        opts = config('').parse()
        self.pathtoopf = self.to_opf(self.pathtoebook, self.base, opts)
        self.opf = OPF(self.pathtoopf, os.path.dirname(self.pathtoopf))
        self.spine = [SpineItem(i.path) for i in self.opf.spine]

        cover = self.opf.cover
        if os.path.splitext(self.pathtoebook)[1].lower() in \
                                    ('.lit', '.mobi', '.prc') and cover:
            cfile = os.path.join(os.path.dirname(self.spine[0]), 'calibre_ei_cover.html')
            open(cfile, 'wb').write(TITLEPAGE%cover)
            self.spine[0:0] = [SpineItem(cfile)]

        if self.opf.path_to_html_toc is not None and \
           self.opf.path_to_html_toc not in self.spine:
            self.spine.append(SpineItem(self.opf.path_to_html_toc))


        sizes = [i.character_count for i in self.spine]
        self.pages = [math.ceil(i/float(self.CHARACTERS_PER_PAGE)) for i in sizes]
        for p, s in zip(self.pages, self.spine):
            s.pages = p
        start = 1


        for s in self.spine:
            s.start_page = start
            start += s.pages
            s.max_page = s.start_page + s.pages - 1
        self.toc = self.opf.toc

        self.find_embedded_fonts()
        self.read_bookmarks()

        return self

    def parse_bookmarks(self, raw):
        for line in raw.splitlines():
            if line.count('^') > 0:
                tokens = line.rpartition('^')
                title, ref = tokens[0], tokens[2]
                self.bookmarks.append((title, ref))

    def serialize_bookmarks(self, bookmarks):
        dat = []
        for title, bm in bookmarks:
            dat.append(u'%s^%s'%(title, bm))
        return (u'\n'.join(dat) +'\n').encode('utf-8')

    def read_bookmarks(self):
        self.bookmarks = []
        bmfile = os.path.join(self.base, 'META-INF', 'calibre_bookmarks.txt')
        raw = ''
        if os.path.exists(bmfile):
            raw = open(bmfile, 'rb').read().decode('utf-8')
        else:
            saved = self.config['bookmarks_'+self.pathtoebook]
            if saved:
                raw = saved
        self.parse_bookmarks(raw)

    def save_bookmarks(self, bookmarks=None):
        if bookmarks is None:
            bookmarks = self.bookmarks
        dat = self.serialize_bookmarks(bookmarks)
        if os.path.splitext(self.pathtoebook)[1].lower() == '.epub' and \
            os.access(self.pathtoebook, os.R_OK):
            try:
                zf = open(self.pathtoebook, 'r+b')
            except IOError:
                return
            zipf = ZipFile(zf, mode='a')
            for name in zipf.namelist():
                if name == 'META-INF/calibre_bookmarks.txt':
                    safe_replace(zf, 'META-INF/calibre_bookmarks.txt', StringIO(dat))
                    return
            zipf.writestr('META-INF/calibre_bookmarks.txt', dat)
        else:
            self.config['bookmarks_'+self.pathtoebook] = dat

    def add_bookmark(self, bm):
        dups = []
        for x in self.bookmarks:
            if x[0] == bm[0]:
                dups.append(x)
        for x in dups:
            self.bookmarks.remove(x)
        self.bookmarks.append(bm)
        self.save_bookmarks()
<<<<<<< HEAD
        
    def set_bookmarks(self, bookmarks):
        self.bookmarks = bookmarks
        
=======

>>>>>>> 38a04983
    def __exit__(self, *args):
        self._tdir.__exit__(*args)<|MERGE_RESOLUTION|>--- conflicted
+++ resolved
@@ -203,13 +203,9 @@
             self.bookmarks.remove(x)
         self.bookmarks.append(bm)
         self.save_bookmarks()
-<<<<<<< HEAD
-        
+
     def set_bookmarks(self, bookmarks):
         self.bookmarks = bookmarks
-        
-=======
-
->>>>>>> 38a04983
+
     def __exit__(self, *args):
         self._tdir.__exit__(*args)