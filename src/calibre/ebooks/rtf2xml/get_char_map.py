#########################################################################
#                                                                       #
#                                                                       #
#   copyright 2002 Paul Henry Tremblay                                  #
#                                                                       #
#   This program is distributed in the hope that it will be useful,     #
#   but WITHOUT ANY WARRANTY; without even the implied warranty of      #
#   MERCHANTABILITY or FITNESS FOR A PARTICULAR PURPOSE. See the GNU    #
#   General Public License for more details.                            #
#                                                                       #
#   You should have received a copy of the GNU General Public License   #
#   along with this program; if not, write to the Free Software         #
#   Foundation, Inc., 59 Temple Place, Suite 330, Boston, MA            #
#   02111-1307 USA                                                      #
#                                                                       #
#                                                                       #
#########################################################################

class GetCharMap:
    """

    Return the character map for the given value

    """

    def __init__(self, bug_handler, char_file):
        """

        Required:

            'char_file'--the file with the mappings



        Returns:

            nothing

            """
        self.__char_file = char_file
        self.__bug_handler = bug_handler

    def get_char_map(self, map):
        if map == 'ansicpg0':
            map = 'ansicpg1250'
<<<<<<< HEAD
=======
        if map in ('ansicpg10000', '10000'):
            map = 'mac_roman'
>>>>>>> 23046aa7
        found_map = False
        map_dict = {}
        self.__char_file.seek(0)
        for line in self.__char_file:
            if not line.strip(): continue
            begin_element = '<%s>' % map;
            end_element = '</%s>' % map
            if not found_map:
                if begin_element in line:
                    found_map = True
            else:
                if end_element in line:
                    break
                fields = line.split(':')
                fields[1].replace('\\colon', ':')
                map_dict[fields[1]] = fields[3]


        if not found_map:
<<<<<<< HEAD
            msg = _('no map found\nmap is "%s"\n') %(map,)
=======
            msg = 'no map found\nmap is "%s"\n'%(map,)
>>>>>>> 23046aa7
            raise self.__bug_handler, msg
        return map_dict
<|MERGE_RESOLUTION|>--- conflicted
+++ resolved
@@ -43,11 +43,8 @@
     def get_char_map(self, map):
         if map == 'ansicpg0':
             map = 'ansicpg1250'
-<<<<<<< HEAD
-=======
         if map in ('ansicpg10000', '10000'):
             map = 'mac_roman'
->>>>>>> 23046aa7
         found_map = False
         map_dict = {}
         self.__char_file.seek(0)
@@ -67,10 +64,6 @@
 
 
         if not found_map:
-<<<<<<< HEAD
-            msg = _('no map found\nmap is "%s"\n') %(map,)
-=======
             msg = 'no map found\nmap is "%s"\n'%(map,)
->>>>>>> 23046aa7
             raise self.__bug_handler, msg
         return map_dict
