'''Read meta information from PDF files'''

from __future__ import with_statement

__license__   = 'GPL v3'
__copyright__ = '2008, Kovid Goyal <kovid at kovidgoyal.net>'

<<<<<<< HEAD
import sys, os, re, StringIO

from calibre.ebooks.metadata import MetaInformation, authors_to_string
from calibre.ptempfile import TemporaryDirectory
from pyPdf import PdfFileReader, PdfFileWriter
import Image
try:
    from calibre.utils.PythonMagickWand import \
        NewMagickWand, MagickReadImage, MagickSetImageFormat, MagickWriteImage
    _imagemagick_loaded = True
except:
    _imagemagick_loaded = False
=======
import sys, os, StringIO

from calibre.ebooks.metadata import MetaInformation, authors_to_string, get_parser
from pyPdf import PdfFileReader, PdfFileWriter
>>>>>>> 741b0846

def get_metadata(stream, extract_cover=True):
    """ Return metadata as a L{MetaInfo} object """
    mi = MetaInformation(_('Unknown'), [_('Unknown')])
    stream.seek(0)

    if extract_cover and _imagemagick_loaded:
        try:
            cdata = get_cover(stream)
            if cdata is not None:
                mi.cover_data = ('jpg', cdata)
        except:
            import traceback
            traceback.print_exc()
    
    try:
        info = PdfFileReader(stream).getDocumentInfo()
        if info.title:
            mi.title = info.title
        if info.author:
            src = info.author.split('&')
            authors = []
            for au in src:
                authors += au.split(',')
            mi.authors = authors
            mi.author = info.author
        if info.subject:
            mi.category = info.subject
    except Exception, err:
        msg = u'Couldn\'t read metadata from pdf: %s with error %s'%(mi.title, unicode(err))
        print >>sys.stderr, msg.encode('utf8')
    return mi

def set_metadata(stream, mi):
    stream.seek(0)
    
    # Use a StringIO object for the pdf because we will want to over
    # write it later and if we are working on the stream directly it
    # could cause some issues.
    raw = StringIO.StringIO(stream.read())
    orig_pdf = PdfFileReader(raw)
    
    title = mi.title if mi.title else orig_pdf.documentInfo.title
    author = authors_to_string(mi.authors) if mi.authors else orig_pdf.documentInfo.author
    
    out_pdf = PdfFileWriter(title=title, author=author)
    for page in orig_pdf.pages:
        out_pdf.addPage(page)
        
    out_str = StringIO.StringIO()
    out_pdf.write(out_str)
    
    stream.seek(0)
    stream.truncate()
    out_str.seek(0)
    stream.write(out_str.read())
    stream.seek(0)

def get_cover(stream):
    data = StringIO.StringIO()
    
    try:
        pdf = PdfFileReader(stream)
        output = PdfFileWriter()
        
        if len(pdf.pages) >= 1:
            output.addPage(pdf.getPage(0))
            
        with TemporaryDirectory('_pdfmeta') as tdir:
            cover_path = os.path.join(tdir, 'cover.pdf')
        
            outputStream = file(cover_path, "wb")
            output.write(outputStream)
            outputStream.close()
            
            wand = NewMagickWand()
            MagickReadImage(wand, cover_path)
            MagickSetImageFormat(wand, 'JPEG')
            MagickWriteImage(wand, '%s.jpg' % cover_path)
            
            img = Image.open('%s.jpg' % cover_path)
            
            img.save(data, 'JPEG')
    except:
        import traceback
        traceback.print_exc()
        
    return data.getvalue()<|MERGE_RESOLUTION|>--- conflicted
+++ resolved
@@ -1,12 +1,10 @@
-'''Read meta information from PDF files'''
-
 from __future__ import with_statement
 
 __license__   = 'GPL v3'
 __copyright__ = '2008, Kovid Goyal <kovid at kovidgoyal.net>'
+'''Read meta information from PDF files'''
 
-<<<<<<< HEAD
-import sys, os, re, StringIO
+import sys, os, StringIO
 
 from calibre.ebooks.metadata import MetaInformation, authors_to_string
 from calibre.ptempfile import TemporaryDirectory
@@ -18,12 +16,6 @@
     _imagemagick_loaded = True
 except:
     _imagemagick_loaded = False
-=======
-import sys, os, StringIO
-
-from calibre.ebooks.metadata import MetaInformation, authors_to_string, get_parser
-from pyPdf import PdfFileReader, PdfFileWriter
->>>>>>> 741b0846
 
 def get_metadata(stream, extract_cover=True):
     """ Return metadata as a L{MetaInfo} object """
@@ -38,7 +30,7 @@
         except:
             import traceback
             traceback.print_exc()
-    
+
     try:
         info = PdfFileReader(stream).getDocumentInfo()
         if info.title:
@@ -59,23 +51,23 @@
 
 def set_metadata(stream, mi):
     stream.seek(0)
-    
+
     # Use a StringIO object for the pdf because we will want to over
     # write it later and if we are working on the stream directly it
     # could cause some issues.
     raw = StringIO.StringIO(stream.read())
     orig_pdf = PdfFileReader(raw)
-    
+
     title = mi.title if mi.title else orig_pdf.documentInfo.title
     author = authors_to_string(mi.authors) if mi.authors else orig_pdf.documentInfo.author
-    
+
     out_pdf = PdfFileWriter(title=title, author=author)
     for page in orig_pdf.pages:
         out_pdf.addPage(page)
-        
+
     out_str = StringIO.StringIO()
     out_pdf.write(out_str)
-    
+
     stream.seek(0)
     stream.truncate()
     out_str.seek(0)
@@ -84,31 +76,31 @@
 
 def get_cover(stream):
     data = StringIO.StringIO()
-    
+
     try:
         pdf = PdfFileReader(stream)
         output = PdfFileWriter()
-        
+
         if len(pdf.pages) >= 1:
             output.addPage(pdf.getPage(0))
-            
+
         with TemporaryDirectory('_pdfmeta') as tdir:
             cover_path = os.path.join(tdir, 'cover.pdf')
-        
+
             outputStream = file(cover_path, "wb")
             output.write(outputStream)
             outputStream.close()
-            
+
             wand = NewMagickWand()
             MagickReadImage(wand, cover_path)
             MagickSetImageFormat(wand, 'JPEG')
             MagickWriteImage(wand, '%s.jpg' % cover_path)
-            
+
             img = Image.open('%s.jpg' % cover_path)
-            
+
             img.save(data, 'JPEG')
     except:
         import traceback
         traceback.print_exc()
-        
+
     return data.getvalue()