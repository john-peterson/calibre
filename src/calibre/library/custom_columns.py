--- conflicted
+++ resolved
@@ -506,11 +506,7 @@
                           ratings as r
                      WHERE {lt}.value={table}.id and bl.book={lt}.book and
                            r.id = bl.rating and r.rating <> 0) avg_rating,
-<<<<<<< HEAD
-                    value as sort
-=======
-                     value AS sort
->>>>>>> cdf76404
+                    value AS sort
                 FROM {table};
 
                 CREATE VIEW tag_browser_filtered_{table} AS SELECT
@@ -525,11 +521,7 @@
                      WHERE {lt}.value={table}.id AND bl.book={lt}.book AND
                            r.id = bl.rating AND r.rating <> 0 AND
                            books_list_filter(bl.book)) avg_rating,
-<<<<<<< HEAD
-                    value as sort
-=======
-                     value AS sort
->>>>>>> cdf76404
+                    value AS sort
                 FROM {table};
 
                 '''.format(lt=lt, table=table),
