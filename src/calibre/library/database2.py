from __future__ import with_statement
__license__   = 'GPL v3'
__copyright__ = '2008, Kovid Goyal kovid@kovidgoyal.net'
__docformat__ = 'restructuredtext en'

'''
The database used to store ebook metadata
'''
import os, re, sys, shutil, cStringIO, glob, collections, textwrap, \
       itertools, functools, traceback
from itertools import repeat
from datetime import datetime

from PyQt4.QtCore import QCoreApplication, QThread, QReadWriteLock
from PyQt4.QtGui import QApplication, QImage
__app = None

from calibre.ebooks.metadata import title_sort
from calibre.library.database import LibraryDatabase
from calibre.library.sqlite import connect, IntegrityError
from calibre.utils.search_query_parser import SearchQueryParser
from calibre.ebooks.metadata import string_to_authors, authors_to_string, \
                                    MetaInformation, authors_to_sort_string
from calibre.ebooks.metadata.meta import get_metadata, set_metadata, \
    metadata_from_formats
from calibre.ebooks.metadata.opf2 import OPFCreator
from calibre.constants import preferred_encoding, iswindows, isosx, filesystem_encoding
from calibre.ptempfile import PersistentTemporaryFile
from calibre.customize.ui import run_plugins_on_import

from calibre import sanitize_file_name
from calibre.ebooks import BOOK_EXTENSIONS

copyfile = os.link if hasattr(os, 'link') else shutil.copyfile

FIELD_MAP = {'id':0, 'title':1, 'authors':2, 'publisher':3, 'rating':4, 'timestamp':5,
             'size':6, 'tags':7, 'comments':8, 'series':9, 'series_index':10,
             'sort':11, 'author_sort':12, 'formats':13, 'isbn':14, 'path':15}
INDEX_MAP = dict(zip(FIELD_MAP.values(), FIELD_MAP.keys()))


class CoverCache(QThread):

    def __init__(self, library_path, parent=None):
        QThread.__init__(self, parent)
        self.library_path = library_path
        self.id_map = None
        self.id_map_lock = QReadWriteLock()
        self.load_queue = collections.deque()
        self.load_queue_lock = QReadWriteLock(QReadWriteLock.Recursive)
        self.cache = {}
        self.cache_lock = QReadWriteLock()
        self.id_map_stale = True
        self.keep_running = True

    def build_id_map(self):
        self.id_map_lock.lockForWrite()
        self.id_map = {}
        for f in glob.glob(os.path.join(self.library_path, '*', '* (*)', 'cover.jpg')):
            c = os.path.basename(os.path.dirname(f))
            try:
                id = int(re.search(r'\((\d+)\)', c[c.rindex('('):]).group(1))
                self.id_map[id] = f
            except:
                continue
        self.id_map_lock.unlock()
        self.id_map_stale = False


    def set_cache(self, ids):
        self.cache_lock.lockForWrite()
        already_loaded = set([])
        for id in self.cache.keys():
            if id in ids:
                already_loaded.add(id)
            else:
                self.cache.pop(id)
        self.cache_lock.unlock()
        ids = [i for i in ids if i not in already_loaded]
        self.load_queue_lock.lockForWrite()
        self.load_queue = collections.deque(ids)
        self.load_queue_lock.unlock()


    def run(self):
        while self.keep_running:
            if self.id_map is None or self.id_map_stale:
                self.build_id_map()
            while True: # Load images from the load queue
                self.load_queue_lock.lockForWrite()
                try:
                    id = self.load_queue.popleft()
                except IndexError:
                    break
                finally:
                    self.load_queue_lock.unlock()

                self.cache_lock.lockForRead()
                need = True
                if id in self.cache.keys():
                    need = False
                self.cache_lock.unlock()
                if not need:
                    continue
                path = None
                self.id_map_lock.lockForRead()
                if id in self.id_map.keys():
                    path = self.id_map[id]
                else:
                    self.id_map_stale = True
                self.id_map_lock.unlock()
                if path and os.access(path, os.R_OK):
                    try:
                        img = QImage()
                        data = open(path, 'rb').read()
                        img.loadFromData(data)
                        if img.isNull():
                            continue
                    except:
                        continue
                    self.cache_lock.lockForWrite()
                    self.cache[id] = img
                    self.cache_lock.unlock()

            self.sleep(1)

    def stop(self):
        self.keep_running = False

    def cover(self, id):
        val = None
        if self.cache_lock.tryLockForRead(50):
            val = self.cache.get(id, None)
            self.cache_lock.unlock()
        return val

    def clear_cache(self):
        self.cache_lock.lockForWrite()
        self.cache = {}
        self.cache_lock.unlock()

    def refresh(self, ids):
        self.cache_lock.lockForWrite()
        for id in ids:
            self.cache.pop(id, None)
        self.cache_lock.unlock()
        self.load_queue_lock.lockForWrite()
        for id in ids:
            self.load_queue.appendleft(id)
        self.load_queue_lock.unlock()

class ResultCache(SearchQueryParser):

    '''
    Stores sorted and filtered metadata in memory.
    '''

    def __init__(self):
        self._map = self._map_filtered = self._data = []
        self.first_sort = True
        SearchQueryParser.__init__(self)

    def __getitem__(self, row):
        return self._data[self._map_filtered[row]]

    def __len__(self):
        return len(self._map_filtered)

    def __iter__(self):
        for id in self._map_filtered:
            yield self._data[id]

    def universal_set(self):
        return set([i[0] for i in self._data if i is not None])

    def get_matches(self, location, query):
        matches = set([])
        if query and query.strip():
            location = location.lower().strip()
            query = query.lower()
            if location in ('tag', 'author', 'format'):
                location += 's'
            all = ('title', 'authors', 'publisher', 'tags', 'comments', 'series', 'formats')
            MAP = {}
            for x in all:
                MAP[x] = FIELD_MAP[x]
            location = [location] if location != 'all' else list(MAP.keys())
            for i, loc in enumerate(location):
                location[i] = MAP[loc]
            for item in self._data:
                if item is None: continue
                for loc in location:
                    if item[loc] and query in item[loc].lower():
                        matches.add(item[0])
                        break
        return matches

    def remove(self, id):
        self._data[id] = None
        if id in self._map:
            self._map.remove(id)
        if id in self._map_filtered:
            self._map_filtered.remove(id)

    def set(self, row, col, val, row_is_id=False):
        id = row if row_is_id else self._map_filtered[row]
        self._data[id][col] = val

    def index(self, id, cache=False):
        x = self._map if cache else self._map_filtered
        return x.index(id)

    def row(self, id):
        return self.index(id)

    def has_id(self, id):
        try:
            return self._data[id] is not None
        except IndexError:
            pass
        return False

    def refresh_ids(self, conn, ids):
        '''
        Refresh the data in the cache for books identified by ids.
        Returns a list of affected rows or None if the rows are filtered.
        '''
        for id in ids:
            try:
                self._data[id] = conn.get('SELECT * from meta WHERE id=?',
                        (id,))[0]
            except IndexError:
                return None
        try:
            return map(self.row, ids)
        except ValueError:
            pass
        return None

    def books_added(self, ids, conn):
        if not ids:
            return
        self._data.extend(repeat(None, max(ids)-len(self._data)+2))
        for id in ids:
            self._data[id] = conn.get('SELECT * from meta WHERE id=?', (id,))[0]
        self._map[0:0] = ids
        self._map_filtered[0:0] = ids

    def books_deleted(self, ids):
        for id in ids:
            self._data[id] = None
            if id in self._map: self._map.remove(id)
            if id in self._map_filtered: self._map_filtered.remove(id)

    def count(self):
        return len(self._map)

    def refresh(self, db, field=None, ascending=True):
        temp = db.conn.get('SELECT * FROM meta')
        self._data = list(itertools.repeat(None, temp[-1][0]+2)) if temp else []
        for r in temp:
            self._data[r[0]] = r
        self._map = [i[0] for i in self._data if i is not None]
        if field is not None:
            self.sort(field, ascending)
        self._map_filtered = list(self._map)

    def seriescmp(self, x, y):
        try:
            ans = cmp(self._data[x][9].lower(), self._data[y][9].lower()) if str else\
              cmp(self._data[x][9], self._data[y][9])
        except AttributeError: # Some entries may be None
            ans = cmp(self._data[x][9], self._data[y][9])
        if ans != 0: return ans
        return cmp(self._data[x][10], self._data[y][10])

    def cmp(self, loc, x, y, str=True, subsort=False):
        try:
            ans = cmp(self._data[x][loc].lower(), self._data[y][loc].lower()) if str else\
              cmp(self._data[x][loc], self._data[y][loc])
        except AttributeError: # Some entries may be None
            ans = cmp(self._data[x][loc], self._data[y][loc])
        if subsort and ans == 0:
            return cmp(self._data[x][11].lower(), self._data[y][11].lower())
        return ans

    def sort(self, field, ascending, subsort=False):
        field = field.lower().strip()
        if field in ('author', 'tag', 'comment'):
            field += 's'
        if   field == 'date': field = 'timestamp'
        elif field == 'title': field = 'sort'
        elif field == 'authors': field = 'author_sort'
        if self.first_sort:
            subsort = True
            self.first_sort = False
        fcmp = self.seriescmp if field == 'series' else \
            functools.partial(self.cmp, FIELD_MAP[field], subsort=subsort,
                              str=field not in ('size', 'rating', 'timestamp'))

        self._map.sort(cmp=fcmp, reverse=not ascending)
        self._map_filtered = [id for id in self._map if id in self._map_filtered]

    def search(self, query):
        if not query or not query.strip():
            self._map_filtered = list(self._map)
            return
        matches = sorted(self.parse(query))
        self._map_filtered = [id for id in self._map if id in matches]


class Tag(unicode):

    def __new__(cls, *args):
        obj = super(Tag, cls).__new__(cls, *args)
        obj.count = 0
        obj.state = 0
        return obj

    def as_string(self):
        return u'[%d] %s'%(self.count, self)

class LibraryDatabase2(LibraryDatabase):
    '''
    An ebook metadata database that stores references to ebook files on disk.
    '''
    PATH_LIMIT = 40 if 'win32' in sys.platform else 100
    @dynamic_property
    def user_version(self):
        doc = 'The user version of this database'

        def fget(self):
            return self.conn.get('pragma user_version;', all=False)

        def fset(self, val):
            self.conn.execute('pragma user_version=%d'%int(val))
            self.conn.commit()

        return property(doc=doc, fget=fget, fset=fset)

    def connect(self):
        if 'win32' in sys.platform and len(self.library_path) + 4*self.PATH_LIMIT + 10 > 259:
            raise ValueError('Path to library too long. Must be less than %d characters.'%(259-4*self.PATH_LIMIT-10))
        exists = os.path.exists(self.dbpath)
        self.conn = connect(self.dbpath, self.row_factory)
        if exists and self.user_version == 0:
            self.conn.close()
            os.remove(self.dbpath)
            self.conn = connect(self.dbpath, self.row_factory)
        if self.user_version == 0:
            self.initialize_database()

    def __init__(self, library_path, row_factory=False):
        if not os.path.exists(library_path):
            os.makedirs(library_path)
        self.listeners = set([])
        self.library_path = os.path.abspath(library_path)
        self.row_factory = row_factory
        self.dbpath = os.path.join(library_path, 'metadata.db')
        if isinstance(self.dbpath, unicode):
            self.dbpath = self.dbpath.encode(filesystem_encoding)
        self.connect()
        self.is_case_sensitive = not iswindows and not isosx and \
            not os.path.exists(self.dbpath.replace('metadata.db', 'MeTAdAtA.dB'))
        # Upgrade database
        while True:
            meth = getattr(self, 'upgrade_version_%d'%self.user_version, None)
            if meth is None:
                break
            else:
                print 'Upgrading database to version %d...'%(self.user_version+1)
                meth()
                self.conn.commit()
                self.user_version += 1

        self.data    = ResultCache()
        self.search  = self.data.search
        self.refresh = functools.partial(self.data.refresh, self)
        self.sort    = self.data.sort
        self.index   = self.data.index
        self.refresh_ids = functools.partial(self.data.refresh_ids, self.conn)
        self.row     = self.data.row
        self.has_id  = self.data.has_id
        self.count   = self.data.count

        self.refresh()

        def get_property(idx, index_is_id=False, loc=-1):
            row = self.data._data[idx] if index_is_id else self.data[idx]
            return row[loc]

        for prop in ('author_sort', 'authors', 'comment', 'comments', 'isbn',
                     'publisher', 'rating', 'series', 'series_index', 'tags',
                     'title', 'timestamp'):
            setattr(self, prop, functools.partial(get_property,
                    loc=FIELD_MAP['comments' if prop == 'comment' else prop]))

    def initialize_database(self):
        from calibre.resources import metadata_sqlite
        self.conn.executescript(metadata_sqlite)
        self.user_version = 1

    def upgrade_version_1(self):
        '''
        Normalize indices.
        '''
        self.conn.executescript(textwrap.dedent('''\
        DROP INDEX authors_idx;
        CREATE INDEX authors_idx ON books (author_sort COLLATE NOCASE, sort COLLATE NOCASE);
        DROP INDEX series_idx;
        CREATE INDEX series_idx ON series (name COLLATE NOCASE);
        CREATE INDEX series_sort_idx ON books (series_index, id);
        '''))

    def upgrade_version_2(self):
        ''' Fix Foreign key constraints for deleting from link tables. '''
        script = textwrap.dedent('''\
        DROP TRIGGER fkc_delete_books_%(ltable)s_link;
        CREATE TRIGGER fkc_delete_on_%(table)s
        BEFORE DELETE ON %(table)s
        BEGIN
            SELECT CASE
                WHEN (SELECT COUNT(id) FROM books_%(ltable)s_link WHERE %(ltable_col)s=OLD.id) > 0
                THEN RAISE(ABORT, 'Foreign key violation: %(table)s is still referenced')
            END;
        END;
        DELETE FROM %(table)s WHERE (SELECT COUNT(id) FROM books_%(ltable)s_link WHERE %(ltable_col)s=%(table)s.id) < 1;
        ''')
        self.conn.executescript(script%dict(ltable='authors', table='authors', ltable_col='author'))
        self.conn.executescript(script%dict(ltable='publishers', table='publishers', ltable_col='publisher'))
        self.conn.executescript(script%dict(ltable='tags', table='tags', ltable_col='tag'))
        self.conn.executescript(script%dict(ltable='series', table='series', ltable_col='series'))

    def upgrade_version_3(self):
        ' Add path to result cache '
        self.conn.executescript('''
        DROP VIEW meta;
        CREATE VIEW meta AS
        SELECT id, title,
               (SELECT concat(name) FROM authors WHERE authors.id IN (SELECT author from books_authors_link WHERE book=books.id)) authors,
               (SELECT name FROM publishers WHERE publishers.id IN (SELECT publisher from books_publishers_link WHERE book=books.id)) publisher,
               (SELECT rating FROM ratings WHERE ratings.id IN (SELECT rating from books_ratings_link WHERE book=books.id)) rating,
               timestamp,
               (SELECT MAX(uncompressed_size) FROM data WHERE book=books.id) size,
               (SELECT concat(name) FROM tags WHERE tags.id IN (SELECT tag from books_tags_link WHERE book=books.id)) tags,
               (SELECT text FROM comments WHERE book=books.id) comments,
               (SELECT name FROM series WHERE series.id IN (SELECT series FROM books_series_link WHERE book=books.id)) series,
               series_index,
               sort,
               author_sort,
               (SELECT concat(format) FROM data WHERE data.book=books.id) formats,
               isbn,
               path
        FROM books;
        ''')


    def last_modified(self):
        ''' Return last modified time as a UTC datetime object'''
        return datetime.utcfromtimestamp(os.stat(self.dbpath).st_mtime)

    def path(self, index, index_is_id=False):
        'Return the relative path to the directory containing this books files as a unicode string.'
        row = self.data._data[index] if index_is_id else self.data[index]
        return row[FIELD_MAP['path']].replace('/', os.sep)


    def abspath(self, index, index_is_id=False):
        'Return the absolute path to the directory containing this books files as a unicode string.'
        path = os.path.join(self.library_path, self.path(index, index_is_id=index_is_id))
        if not os.path.exists(path):
            os.makedirs(path)
        return path


    def construct_path_name(self, id):
        '''
        Construct the directory name for this book based on its metadata.
        '''
        authors = self.authors(id, index_is_id=True)
        if not authors:
            authors = _('Unknown')
        author = sanitize_file_name(authors.split(',')[0][:self.PATH_LIMIT]).decode(filesystem_encoding, 'ignore')
        title  = sanitize_file_name(self.title(id, index_is_id=True)[:self.PATH_LIMIT]).decode(filesystem_encoding, 'ignore')
        path   = author + '/' + title + ' (%d)'%id
        return path

    def construct_file_name(self, id):
        '''
        Construct the file name for this book based on its metadata.
        '''
        authors = self.authors(id, index_is_id=True)
        if not authors:
            authors = _('Unknown')
        author = sanitize_file_name(authors.split(',')[0][:self.PATH_LIMIT]).decode(filesystem_encoding, 'replace')
        title  = sanitize_file_name(self.title(id, index_is_id=True)[:self.PATH_LIMIT]).decode(filesystem_encoding, 'replace')
        name   = title + ' - ' + author
        return name

    def rmtree(self, path):
        if not self.normpath(self.library_path).startswith(self.normpath(path)):
            shutil.rmtree(path)

    def normpath(self, path):
        path = os.path.abspath(os.path.realpath(path))
        if not self.is_case_sensitive:
            path = path.lower()
        return path

    def set_path(self, index, index_is_id=False):
        '''
        Set the path to the directory containing this books files based on its
        current title and author. If there was a previous directory, its contents
        are copied and it is deleted.
        '''
        id = index if  index_is_id else self.id(index)
        path = self.construct_path_name(id)
        current_path = self.path(id, index_is_id=True).replace(os.sep, '/')
        formats = self.formats(id, index_is_id=True)
        formats = formats.split(',') if formats else []
        # Check if the metadata used to construct paths has changed
        fname = self.construct_file_name(id)
        changed = False
        for format in formats:
            name = self.conn.get('SELECT name FROM data WHERE book=? AND format=?', (id, format), all=False)
            if name and name != fname:
                changed = True
                break
        if path == current_path and not changed:
            return

        tpath = os.path.join(self.library_path, *path.split('/'))
        if not os.path.exists(tpath):
            os.makedirs(tpath)
        spath = os.path.join(self.library_path, *current_path.split('/'))

        if current_path and os.path.exists(spath): # Migrate existing files
            cdata = self.cover(id, index_is_id=True)
            if cdata is not None:
                open(os.path.join(tpath, 'cover.jpg'), 'wb').write(cdata)
            for format in formats:
                # Get data as string (can't use file as source and target files may be the same)
                f = self.format(id, format, index_is_id=True, as_file=False)
                if not  f:
                    continue
                stream = cStringIO.StringIO(f)
                self.add_format(id, format, stream, index_is_id=True, path=tpath)
        self.conn.execute('UPDATE books SET path=? WHERE id=?', (path, id))
        self.conn.commit()
        self.data.set(id, FIELD_MAP['path'], path, row_is_id=True)
        # Delete not needed directories
        if current_path and os.path.exists(spath):
            if self.normpath(spath) != self.normpath(tpath):
                self.rmtree(spath)
                parent  = os.path.dirname(spath)
                if len(os.listdir(parent)) == 0:
                    self.rmtree(parent)

    def add_listener(self, listener):
        '''
        Add a listener. Will be called on change events with two arguments.
        Event name and list of affected ids.
        '''
        self.listeners.add(listener)

    def notify(self, event, ids=[]):
        'Notify all listeners'
        for listener in self.listeners:
            try:
                listener(event, ids)
            except:
                traceback.print_exc()
                continue

    def cover(self, index, index_is_id=False, as_file=False, as_image=False,
              as_path=False):
        '''
        Return the cover image as a bytestring (in JPEG format) or None.

        `as_file` : If True return the image as an open file object
        `as_image`: If True return the image as a QImage object
        '''
        id = index if  index_is_id else self.id(index)
        path = os.path.join(self.library_path, self.path(id, index_is_id=True), 'cover.jpg')
        if os.access(path, os.R_OK):
            if as_path:
                return path
            f = open(path, 'rb')
            if as_image:
                img = QImage()
                img.loadFromData(f.read())
                return img
            return f if as_file else f.read()

    def get_metadata(self, idx, index_is_id=False, get_cover=False):
        '''
        Convenience method to return metadata as a L{MetaInformation} object.
        '''
        aum = self.authors(idx, index_is_id=index_is_id)
        if aum: aum = [a.strip().replace('|', ',') for a in aum.split(',')]
        mi = MetaInformation(self.title(idx, index_is_id=index_is_id), aum)
        mi.author_sort = self.author_sort(idx, index_is_id=index_is_id)
        mi.comments    = self.comments(idx, index_is_id=index_is_id)
        mi.publisher   = self.publisher(idx, index_is_id=index_is_id)
        mi.timestamp   = self.timestamp(idx, index_is_id=index_is_id)
        tags = self.tags(idx, index_is_id=index_is_id)
        if tags:
            mi.tags = [i.strip() for i in tags.split(',')]
        mi.series = self.series(idx, index_is_id=index_is_id)
        if mi.series:
            mi.series_index = self.series_index(idx, index_is_id=index_is_id)
        mi.rating = self.rating(idx, index_is_id=index_is_id)
        mi.isbn = self.isbn(idx, index_is_id=index_is_id)
        id = idx if index_is_id else self.id(idx)
        mi.application_id = id
        if get_cover:
            mi.cover = self.cover(id, index_is_id=True, as_path=True)
        return mi

    def has_book(self, mi):
        title = mi.title
        if title:
            if not isinstance(title, unicode):
                title = title.decode(preferred_encoding, 'replace')
            return bool(self.conn.get('SELECT id FROM books where title=?', (title,), all=False))
        return False

    def has_cover(self, index, index_is_id=False):
        id = index if  index_is_id else self.id(index)
        path = os.path.join(self.library_path, self.path(id, index_is_id=True), 'cover.jpg')
        return os.access(path, os.R_OK)

    def set_cover(self, id, data):
        '''
        Set the cover for this book.

        `data`: Can be either a QImage, QPixmap, file object or bytestring
        '''
        path = os.path.join(self.library_path, self.path(id, index_is_id=True), 'cover.jpg')
        if callable(getattr(data, 'save', None)):
            data.save(path)
        else:
            if not QCoreApplication.instance():
                global __app
                __app = QApplication([])
            p = QImage()
            if callable(getattr(data, 'read', None)):
                data = data.read()
            p.loadFromData(data)
            p.save(path)

    def all_formats(self):
        formats = self.conn.get('SELECT format from data')
        if not formats:
            return set([])
        return set([f[0] for f in formats])

    def formats(self, index, index_is_id=False):
        ''' Return available formats as a comma separated list or None if there are no available formats '''
        id = index if index_is_id else self.id(index)
        path = os.path.join(self.library_path, self.path(id, index_is_id=True))
        try:
            formats = self.conn.get('SELECT format FROM data WHERE book=?', (id,))
            name = self.conn.get('SELECT name FROM data WHERE book=?', (id,), all=False)
            formats = map(lambda x:x[0], formats)
        except:
            return None
        ans = []
        for format in formats:
            _format = ('.' + format.lower()) if format else ''
            if os.access(os.path.join(path, name+_format), os.R_OK|os.W_OK):
                ans.append(format)
        return ','.join(ans)

    def has_format(self, index, format, index_is_id=False):
        id = index if index_is_id else self.id(index)
        name = self.conn.get('SELECT name FROM data WHERE book=? AND format=?', (id, format), all=False)
        if name:
            path = os.path.join(self.library_path, self.path(id, index_is_id=True))
            format = ('.' + format.lower()) if format else ''
            path = os.path.join(path, name+format)
            return os.access(path, os.R_OK|os.W_OK)
        return False

    def format_abspath(self, index, format, index_is_id=False):
        'Return absolute path to the ebook file of format `format`'
        id = index if index_is_id else self.id(index)
        name = self.conn.get('SELECT name FROM data WHERE book=? AND format=?', (id, format), all=False)
        if name:
            path = os.path.join(self.library_path, self.path(id, index_is_id=True))
            format = ('.' + format.lower()) if format else ''
            path = os.path.join(path, name+format)
            if os.access(path, os.R_OK|os.W_OK):
                return path

    def format(self, index, format, index_is_id=False, as_file=False, mode='r+b'):
        '''
        Return the ebook format as a bytestring or `None` if the format doesn't exist,
        or we don't have permission to write to the ebook file.

        `as_file`: If True the ebook format is returned as a file object opened in `mode`
        '''
        path = self.format_abspath(index, format, index_is_id=index_is_id)
        if path is not None:
            f = open(path, mode)
            return f if as_file else f.read()
        if self.has_format(index, format, index_is_id):
            self.remove_format(id, format, index_is_id=True)

    def add_format_with_hooks(self, index, format, fpath, index_is_id=False,
                              path=None, notify=True):
        npath = self.run_import_plugins(fpath, format)
        format = os.path.splitext(npath)[-1].lower().replace('.', '').upper()
        return self.add_format(index, format, open(npath, 'rb'),
                               index_is_id=index_is_id, path=path, notify=notify)

    def add_format(self, index, format, stream, index_is_id=False, path=None, notify=True):
        id = index if index_is_id else self.id(index)
        if path is None:
            path = os.path.join(self.library_path, self.path(id, index_is_id=True))
        name = self.conn.get('SELECT name FROM data WHERE book=? AND format=?', (id, format), all=False)
        if name:
            self.conn.execute('DELETE FROM data WHERE book=? AND format=?', (id, format))
        name = self.construct_file_name(id)
        ext = ('.' + format.lower()) if format else ''
        dest = os.path.join(path, name+ext)
        pdir = os.path.dirname(dest)
        if not os.path.exists(pdir):
            os.makedirs(pdir)
        with open(dest, 'wb') as f:
            shutil.copyfileobj(stream, f)
        stream.seek(0, 2)
        size=stream.tell()
        self.conn.execute('INSERT INTO data (book,format,uncompressed_size,name) VALUES (?,?,?,?)',
                          (id, format.upper(), size, name))
        self.conn.commit()
        self.refresh_ids([id])
        if notify:
            self.notify('metadata', [id])

    def delete_book(self, id, notify=True):
        '''
        Removes book from the result cache and the underlying database.
        '''
        path = os.path.join(self.library_path, self.path(id, index_is_id=True))
        self.data.remove(id)
        if os.path.exists(path):
            self.rmtree(path)
            parent = os.path.dirname(path)
            if len(os.listdir(parent)) == 0:
                self.rmtree(parent)
        self.conn.execute('DELETE FROM books WHERE id=?', (id,))
        self.conn.commit()
        self.clean()
        self.data.books_deleted([id])
        if notify:
            self.notify('delete', [id])

    def remove_format(self, index, format, index_is_id=False, notify=True):
        id = index if index_is_id else self.id(index)
        path = os.path.join(self.library_path, *self.path(id, index_is_id=True).split(os.sep))
        name = self.conn.get('SELECT name FROM data WHERE book=? AND format=?', (id, format), all=False)
        if name:
            ext = ('.' + format.lower()) if format else ''
            path = os.path.join(path, name+ext)
            try:
                os.remove(path)
            except:
                traceback.print_exc()
            self.conn.execute('DELETE FROM data WHERE book=? AND format=?', (id, format.upper()))
            self.conn.commit()
            self.refresh_ids([id])
            if notify:
                self.notify('metadata', [id])

    def clean(self):
        '''
        Remove orphaned entries.
        '''
        st = 'DELETE FROM %(table)s WHERE (SELECT COUNT(id) FROM books_%(ltable)s_link WHERE %(ltable_col)s=%(table)s.id) < 1;'
        self.conn.execute(st%dict(ltable='authors', table='authors', ltable_col='author'))
        self.conn.execute(st%dict(ltable='publishers', table='publishers', ltable_col='publisher'))
        self.conn.execute(st%dict(ltable='tags', table='tags', ltable_col='tag'))
        self.conn.execute(st%dict(ltable='series', table='series', ltable_col='series'))
        self.conn.commit()

    def get_recipes(self):
        return self.conn.get('SELECT id, script FROM feeds')

    def get_recipe(self, id):
        return self.conn.get('SELECT script FROM feeds WHERE id=?', (id,), all=False)

    def get_categories(self, sort_on_count=False):
        categories = {}
        def get(name, category, field='name'):
            ans = self.conn.get('SELECT DISTINCT %s FROM %s'%(field, name))
            ans = [x[0].strip() for x in ans]
            try:
                ans.remove('')
            except ValueError: pass
            categories[category] = list(map(Tag, ans))
            tags = categories[category]
            if name != 'data':
                for tag in tags:
                    id = self.conn.get('SELECT id FROM %s WHERE %s=?'%(name, field), (tag,), all=False)
                    tag.id = id
                for tag in tags:
                    if tag.id is not None:
                        tag.count = self.conn.get('SELECT COUNT(id) FROM books_%s_link WHERE %s=?'%(name, category), (tag.id,), all=False)
            else:
                for tag in tags:
                    tag.count = self.conn.get('SELECT COUNT(format) FROM data WHERE format=?', (tag,), all=False)
            tags.sort(reverse=sort_on_count, cmp=(lambda x,y:cmp(x.count,y.count)) if sort_on_count else cmp)
        for x in (('authors', 'author'), ('tags', 'tag'), ('publishers', 'publisher'),
                  ('series', 'series')):
            get(*x)
        get('data', 'format', 'format')

        categories['news'] = []
        newspapers = self.conn.get('SELECT name FROM tags WHERE id IN (SELECT DISTINCT tag FROM books_tags_link WHERE book IN (select book from books_tags_link where tag IN (SELECT id FROM tags WHERE name=?)))', (_('News'),))
        if newspapers:
            newspapers = [f[0] for f in newspapers]
            try:
                newspapers.remove(_('News'))
            except ValueError:
                pass
            categories['news'] = list(map(Tag, newspapers))
            for tag in categories['news']:
                tag.count = self.conn.get('SELECT COUNT(id) FROM books_tags_link WHERE tag IN (SELECT DISTINCT id FROM tags WHERE name=?)', (tag,), all=False)

        return categories


    def tags_older_than(self, tag, delta):
        tag = tag.lower().strip()
        now = datetime.now()
        for r in self.data._data:
            if r is not None:
                if (now - r[FIELD_MAP['timestamp']]) > delta:
                    tags = r[FIELD_MAP['tags']]
                    if tags and tag in tags.lower():
                        yield r[FIELD_MAP['id']]



    def set(self, row, column, val):
        '''
        Convenience method for setting the title, authors, publisher or rating
        '''
        id = self.data[row][0]
        col = {'title':1, 'authors':2, 'publisher':3, 'rating':4, 'tags':7}[column]

        self.data.set(row, col, val)
        if column == 'authors':
            val = string_to_authors(val)
            self.set_authors(id, val, notify=False)
        elif column == 'title':
            self.set_title(id, val, notify=False)
        elif column == 'publisher':
            self.set_publisher(id, val, notify=False)
        elif column == 'rating':
            self.set_rating(id, val, notify=False)
        elif column == 'tags':
            self.set_tags(id, val.split(','), append=False, notify=False)
        self.data.refresh_ids(self.conn, [id])
        self.set_path(id, True)
        self.notify('metadata', [id])

    def set_metadata(self, id, mi):
        '''
        Set metadata for the book `id` from the `MetaInformation` object `mi`
        '''
        if mi.title:
            self.set_title(id, mi.title)
        if not mi.authors:
                mi.authors = [_('Unknown')]
        authors = []
        for a in mi.authors:
            authors += a.split('&')
        self.set_authors(id, authors, notify=False)
        if mi.author_sort:
            self.set_author_sort(id, mi.author_sort, notify=False)
        if mi.publisher:
            self.set_publisher(id, mi.publisher, notify=False)
        if mi.rating:
            self.set_rating(id, mi.rating, notify=False)
        if mi.series:
            self.set_series(id, mi.series, notify=False)
        if mi.cover_data[1] is not None:
            self.set_cover(id, mi.cover_data[1])
        elif mi.cover is not None and os.access(mi.cover, os.R_OK):
            self.set_cover(id, open(mi.cover, 'rb').read())
        if mi.tags:
            self.set_tags(id, mi.tags, notify=False)
        if mi.comments:
            self.set_comment(id, mi.comments, notify=False)
        if mi.isbn and mi.isbn.strip():
            self.set_isbn(id, mi.isbn, notify=False)
        if mi.series_index and mi.series_index > 0:
            self.set_series_index(id, mi.series_index, notify=False)
        if getattr(mi, 'timestamp', None) is not None:
            self.set_timestamp(id, mi.timestamp, notify=False)
        self.set_path(id, True)
        self.notify('metadata', [id])

    def set_authors(self, id, authors, notify=True):
        '''
        `authors`: A list of authors.
        '''
        if not authors:
            authors = [_('Unknown')]
        self.conn.execute('DELETE FROM books_authors_link WHERE book=?',(id,))
        self.conn.execute('DELETE FROM authors WHERE (SELECT COUNT(id) FROM books_authors_link WHERE author=authors.id) < 1')
        for a in authors:
            if not a:
                continue
            a = a.strip().replace(',', '|')
            if not isinstance(a, unicode):
                a = a.decode(preferred_encoding, 'replace')
            author = self.conn.get('SELECT id from authors WHERE name=?', (a,), all=False)
            if author:
                aid = author
                # Handle change of case
                self.conn.execute('UPDATE authors SET name=? WHERE id=?', (a, aid))
            else:
                aid = self.conn.execute('INSERT INTO authors(name) VALUES (?)', (a,)).lastrowid
            try:
                self.conn.execute('INSERT INTO books_authors_link(book, author) VALUES (?,?)',
                                   (id, aid))
            except IntegrityError: # Sometimes books specify the same author twice in their metadata
                pass
        ss = authors_to_sort_string(authors)
        self.conn.execute('UPDATE books SET author_sort=? WHERE id=?',
                          (ss, id))
        self.conn.commit()
        self.data.set(id, FIELD_MAP['authors'],
<<<<<<< HEAD
                      ','.join([a.replace(',', '|') for a in authors]), 
=======
                      ','.join([a.replace(',', '|') for a in authors]),
>>>>>>> 145f4831
                      row_is_id=True)
        self.data.set(id, FIELD_MAP['author_sort'], ss, row_is_id=True)
        self.set_path(id, True)
        if notify:
            self.notify('metadata', [id])

    def set_title(self, id, title, notify=True):
        if not title:
            return
        if not isinstance(title, unicode):
            title = title.decode(preferred_encoding, 'replace')
        self.conn.execute('UPDATE books SET title=? WHERE id=?', (title, id))
        self.data.set(id, FIELD_MAP['title'], title, row_is_id=True)
        self.data.set(id, FIELD_MAP['sort'],  title_sort(title), row_is_id=True)
        self.set_path(id, True)
        self.conn.commit()
        if notify:
            self.notify('metadata', [id])

    def set_timestamp(self, id, dt, notify=True):
        if dt:
            self.conn.execute('UPDATE books SET timestamp=? WHERE id=?', (dt, id))
            self.data.set(id, FIELD_MAP['timestamp'], dt, row_is_id=True)
            self.conn.commit()
            if notify:
                self.notify('metadata', [id])

    def set_publisher(self, id, publisher, notify=True):
        self.conn.execute('DELETE FROM books_publishers_link WHERE book=?',(id,))
        self.conn.execute('DELETE FROM publishers WHERE (SELECT COUNT(id) FROM books_publishers_link WHERE publisher=publishers.id) < 1')
        if publisher:
            if not isinstance(publisher, unicode):
                publisher = publisher.decode(preferred_encoding, 'replace')
            pub = self.conn.get('SELECT id from publishers WHERE name=?', (publisher,), all=False)
            if pub:
                aid = pub
            else:
                aid = self.conn.execute('INSERT INTO publishers(name) VALUES (?)', (publisher,)).lastrowid
            self.conn.execute('INSERT INTO books_publishers_link(book, publisher) VALUES (?,?)', (id, aid))
            self.conn.commit()
            self.data.set(id, FIELD_MAP['publisher'], publisher, row_is_id=True)
            if notify:
                self.notify('metadata', [id])

    def set_tags(self, id, tags, append=False, notify=True):
        '''
        @param tags: list of strings
        @param append: If True existing tags are not removed
        '''
        if not append:
            self.conn.execute('DELETE FROM books_tags_link WHERE book=?', (id,))
            self.conn.execute('DELETE FROM tags WHERE (SELECT COUNT(id) FROM books_tags_link WHERE tag=tags.id) < 1')
        for tag in set(tags):
            tag = tag.strip()
            if not tag:
                continue
            if not isinstance(tag, unicode):
                tag = tag.decode(preferred_encoding, 'replace')
            existing_tags = self.all_tags()
            lt = [t.lower() for t in existing_tags]
            try:
                idx = lt.index(tag.lower())
            except ValueError:
                idx = -1
            if idx > -1:
                etag = existing_tags[idx]
                tid = self.conn.get('SELECT id FROM tags WHERE name=?', (etag,), all=False)
                if etag != tag:
                    self.conn.execute('UPDATE tags SET name=? WHERE id=?', (tag, tid))
            else:
                tid = self.conn.execute('INSERT INTO tags(name) VALUES(?)', (tag,)).lastrowid

            if not self.conn.get('SELECT book FROM books_tags_link WHERE book=? AND tag=?',
                                        (id, tid), all=False):
                self.conn.execute('INSERT INTO books_tags_link(book, tag) VALUES (?,?)',
                              (id, tid))
        self.conn.commit()
        try:
            otags = [t.strip() for t in self.data[self.data.row(id)][FIELD_MAP['tags']].split(',')]
        except AttributeError:
            otags = []
        if not append:
            otags = []
        tags = ','.join(otags+tags)
        self.data.set(id, FIELD_MAP['tags'], tags, row_is_id=True)
        if notify:
            self.notify('metadata', [id])

    def unapply_tags(self, book_id, tags, notify=True):
        for tag in tags:
            id = self.conn.get('SELECT id FROM tags WHERE name=?', (tag,), all=False)
            if id:
                self.conn.execute('DELETE FROM books_tags_link WHERE tag=? AND book=?', (id, book_id))
        self.conn.commit()
        self.data.refresh_ids(self.conn, [book_id])
        if notify:
            self.notify('metadata', [id])

    def is_tag_used(self, tag):
        existing_tags = self.all_tags()
        lt = [t.lower() for t in existing_tags]
        try:
            lt.index(tag.lower())
            return True
        except ValueError:
            return False

    def delete_tag(self, tag):
        existing_tags = self.all_tags()
        lt = [t.lower() for t in existing_tags]
        try:
            idx = lt.index(tag.lower())
        except ValueError:
            idx = -1
        if idx > -1:
            id = self.conn.get('SELECT id FROM tags WHERE name=?', (existing_tags[idx],), all=False)
            if id:
                self.conn.execute('DELETE FROM books_tags_link WHERE tag=?', (id,))
                self.conn.execute('DELETE FROM tags WHERE id=?', (id,))
                self.conn.commit()


    def set_series(self, id, series, notify=True):
        self.conn.execute('DELETE FROM books_series_link WHERE book=?',(id,))
        self.conn.execute('DELETE FROM series WHERE (SELECT COUNT(id) FROM books_series_link WHERE series=series.id) < 1')
        if series:
            if not isinstance(series, unicode):
                series = series.decode(preferred_encoding, 'replace')
            s = self.conn.get('SELECT id from series WHERE name=?', (series,), all=False)
            if s:
                aid = s
            else:
                aid = self.conn.execute('INSERT INTO series(name) VALUES (?)', (series,)).lastrowid
            self.conn.execute('INSERT INTO books_series_link(book, series) VALUES (?,?)', (id, aid))
        self.conn.commit()
        try:
            row = self.row(id)
            if row is not None:
                self.data.set(row, 9, series)
        except ValueError:
            pass
        self.data.set(id, FIELD_MAP['series'], series, row_is_id=True)
        if notify:
            self.notify('metadata', [id])

    def set_series_index(self, id, idx, notify=True):
        if idx is None:
            idx = 1
        idx = int(idx)
        self.conn.execute('UPDATE books SET series_index=? WHERE id=?', (int(idx), id))
        self.conn.commit()
        try:
            row = self.row(id)
            if row is not None:
                self.data.set(row, 10, idx)
        except ValueError:
            pass
        self.data.set(id, FIELD_MAP['series_index'], int(idx), row_is_id=True)
        if notify:
            self.notify('metadata', [id])

    def set_rating(self, id, rating, notify=True):
        rating = int(rating)
        self.conn.execute('DELETE FROM books_ratings_link WHERE book=?',(id,))
        rat = self.conn.get('SELECT id FROM ratings WHERE rating=?', (rating,), all=False)
        rat = rat if rat else self.conn.execute('INSERT INTO ratings(rating) VALUES (?)', (rating,)).lastrowid
        self.conn.execute('INSERT INTO books_ratings_link(book, rating) VALUES (?,?)', (id, rat))
        self.conn.commit()
        self.data.set(id, FIELD_MAP['rating'], rating, row_is_id=True)
        if notify:
            self.notify('metadata', [id])

    def set_comment(self, id, text, notify=True):
        self.conn.execute('DELETE FROM comments WHERE book=?', (id,))
        self.conn.execute('INSERT INTO comments(book,text) VALUES (?,?)', (id, text))
        self.conn.commit()
        self.data.set(id, FIELD_MAP['comments'], text, row_is_id=True)
        if notify:
            self.notify('metadata', [id])

    def set_author_sort(self, id, sort, notify=True):
        self.conn.execute('UPDATE books SET author_sort=? WHERE id=?', (sort, id))
        self.conn.commit()
        self.data.set(id, FIELD_MAP['author_sort'], sort, row_is_id=True)
        if notify:
            self.notify('metadata', [id])

    def set_isbn(self, id, isbn, notify=True):
        self.conn.execute('UPDATE books SET isbn=? WHERE id=?', (isbn, id))
        self.conn.commit()
        self.data.set(id, FIELD_MAP['isbn'], isbn, row_is_id=True)
        if notify:
            self.notify('metadata', [id])

    def add_news(self, path, recipe):
        format = os.path.splitext(path)[1][1:].lower()
        stream = path if hasattr(path, 'read') else open(path, 'rb')
        stream.seek(0)
        mi = get_metadata(stream, format, use_libprs_metadata=False)
        stream.seek(0)
        mi.series_index = 1
        mi.tags = [_('News'), recipe.title]
        obj = self.conn.execute('INSERT INTO books(title, author_sort) VALUES (?, ?)',
                              (mi.title, mi.authors[0]))
        id = obj.lastrowid
        self.data.books_added([id], self.conn)
        self.set_path(id, index_is_id=True)
        self.conn.commit()
        self.set_metadata(id, mi)

        self.add_format(id, format, stream, index_is_id=True)
        if not hasattr(path, 'read'):
            stream.close()
        self.conn.commit()
        self.data.refresh_ids(self.conn, [id]) # Needed to update format list and size
        return id

    def run_import_plugins(self, path_or_stream, format):
        format = format.lower()
        if hasattr(path_or_stream, 'seek'):
            path_or_stream.seek(0)
            pt = PersistentTemporaryFile('_import_plugin.'+format)
            shutil.copyfileobj(path_or_stream, pt, 1024**2)
            pt.close()
            path = pt.name
        else:
            path = path_or_stream
        return run_plugins_on_import(path, format)

    def add_books(self, paths, formats, metadata, uris=[], add_duplicates=True):
        '''
        Add a book to the database. The result cache is not updated.
        :param:`paths` List of paths to book files or file-like objects
        '''
        formats, metadata, uris = iter(formats), iter(metadata), iter(uris)
        duplicates = []
        ids = []
        for path in paths:
            mi = metadata.next()
            format = formats.next()
            try:
                uri = uris.next()
            except StopIteration:
                uri = None
            if not add_duplicates and self.has_book(mi):
                duplicates.append((path, format, mi, uri))
                continue
            series_index = 1 if mi.series_index is None else mi.series_index
            aus = mi.author_sort if mi.author_sort else ', '.join(mi.authors)
            title = mi.title
            if isinstance(aus, str):
                aus = aus.decode(preferred_encoding, 'replace')
            if isinstance(title, str):
                title = title.decode(preferred_encoding)
            obj = self.conn.execute('INSERT INTO books(title, uri, series_index, author_sort) VALUES (?, ?, ?, ?)',
                              (title, uri, series_index, aus))
            id = obj.lastrowid
            self.data.books_added([id], self.conn)
            ids.append(id)
            self.set_path(id, True)
            self.conn.commit()
            self.set_metadata(id, mi)
            npath = self.run_import_plugins(path, format)
            format = os.path.splitext(npath)[-1].lower().replace('.', '').upper()
            stream = open(npath, 'rb')
            self.add_format(id, format, stream, index_is_id=True)
            stream.close()
        self.conn.commit()
        self.data.refresh_ids(self.conn, ids) # Needed to update format list and size
        if duplicates:
            paths    = list(duplicate[0] for duplicate in duplicates)
            formats  = list(duplicate[1] for duplicate in duplicates)
            metadata = list(duplicate[2] for duplicate in duplicates)
            uris     = list(duplicate[3] for duplicate in duplicates)
            return (paths, formats, metadata, uris), len(ids)
        return None, len(ids)

    def import_book(self, mi, formats, notify=True):
        series_index = 1 if mi.series_index is None else mi.series_index
        if not mi.title:
            mi.title = _('Unknown')
        if not mi.authors:
            mi.authors = [_('Unknown')]
        aus = mi.author_sort if mi.author_sort else authors_to_sort_string(mi.authors)
        if isinstance(aus, str):
            aus = aus.decode(preferred_encoding, 'replace')
        title = mi.title if isinstance(mi.title, unicode) else \
                mi.title.decode(preferred_encoding, 'replace')
        obj = self.conn.execute('INSERT INTO books(title, uri, series_index, author_sort) VALUES (?, ?, ?, ?)',
                          (title, None, series_index, aus))
        id = obj.lastrowid
        self.data.books_added([id], self.conn)
        self.set_path(id, True)
        self.set_metadata(id, mi)
        for path in formats:
            ext = os.path.splitext(path)[1][1:].lower()
            if ext == 'opf':
                continue
            self.add_format_with_hooks(id, ext, path, index_is_id=True)
        self.conn.commit()
        self.data.refresh_ids(self.conn, [id]) # Needed to update format list and size
        if notify:
            self.notify('add', [id])

    def move_library_to(self, newloc, progress=None):
        header = _(u'<p>Copying books to %s<br><center>')%newloc
        books = self.conn.get('SELECT id, path, title FROM books')
        if progress is not None:
            progress.setValue(0)
            progress.setLabelText(header)
            QCoreApplication.processEvents()
            progress.setAutoReset(False)
            progress.setRange(0, len(books))
        if not os.path.exists(newloc):
            os.makedirs(newloc)
        old_dirs = set([])
        for i, book in enumerate(books):
            if progress is not None:
                progress.setLabelText(header+_(u'Copying <b>%s</b>')%book[2])
            path = book[1]
            if not path:
                continue
            dir = path.split('/')[0]
            srcdir = os.path.join(self.library_path, dir)
            tdir = os.path.join(newloc, dir)
            if os.path.exists(tdir):
                shutil.rmtree(tdir)
            if os.path.exists(srcdir):
                shutil.copytree(srcdir, tdir)
            old_dirs.add(srcdir)
            if progress is not None:
                progress.setValue(i+1)

        dbpath = os.path.join(newloc, os.path.basename(self.dbpath))
        shutil.copyfile(self.dbpath, dbpath)
        opath = self.dbpath
        self.conn.close()
        self.library_path, self.dbpath = newloc, dbpath
        self.connect()
        try:
            os.unlink(opath)
            for dir in old_dirs:
                shutil.rmtree(dir)
        except:
            pass
        if progress is not None:
            progress.reset()
            progress.hide()


    def __iter__(self):
        for record in self.data._data:
            if record is not None:
                yield record

    def all_ids(self):
        for i in iter(self):
            yield i['id']

    def get_data_as_dict(self, prefix=None, authors_as_string=False):
        '''
        Return all metadata stored in the database as a dict. Includes paths to
        the cover and each format.

        :param prefix: The prefix for all paths. By default, the prefix is the absolute path
        to the library folder.
        '''
        if prefix is None:
            prefix = self.library_path
        FIELDS = set(['title', 'authors', 'author_sort', 'publisher', 'rating', 'timestamp', 'size', 'tags', 'comments', 'series', 'series_index', 'isbn'])
        data = []
        for record in self.data:
            if record is None: continue
            x = {}
            for field in FIELDS:
                x[field] = record[FIELD_MAP[field]]
            data.append(x)
            x['id'] = record[FIELD_MAP['id']]
            x['formats'] = []
            x['authors'] = [i.replace('|', ',') for i in x['authors'].split(',')]
            if authors_as_string:
                x['authors'] = authors_to_string(x['authors'])
            x['tags'] = [i.replace('|', ',').strip() for i in x['tags'].split(',')] if x['tags'] else []
            path = os.path.join(prefix, self.path(record[FIELD_MAP['id']], index_is_id=True))
            x['cover'] = os.path.join(path, 'cover.jpg')
            if not self.has_cover(x['id'], index_is_id=True):
                x['cover'] = None
            path += os.sep +  self.construct_file_name(record[FIELD_MAP['id']]) + '.%s'
            formats = self.formats(record[FIELD_MAP['id']], index_is_id=True)
            if formats:
                for fmt in formats.split(','):
                    x['formats'].append(path%fmt.lower())
                    x['fmt_'+fmt.lower()] = path%fmt.lower()
                x['available_formats'] = [i.upper() for i in formats.split(',')]

        return data

    def migrate_old(self, db, progress):
        header = _(u'<p>Migrating old database to ebook library in %s<br><center>')%self.library_path
        progress.setValue(0)
        progress.setLabelText(header)
        QCoreApplication.processEvents()
        db.conn.row_factory = lambda cursor, row : tuple(row)
        db.conn.text_factory = lambda x : unicode(x, 'utf-8', 'replace')
        books = db.conn.get('SELECT id, title, sort, timestamp, uri, series_index, author_sort, isbn FROM books ORDER BY id ASC')
        progress.setAutoReset(False)
        progress.setRange(0, len(books))

        for book in books:
            self.conn.execute('INSERT INTO books(id, title, sort, timestamp, uri, series_index, author_sort, isbn) VALUES(?, ?, ?, ?, ?, ?, ?, ?);', book)

        tables = '''
authors  ratings      tags    series    books_tags_link
comments               publishers
books_authors_link     conversion_options
books_publishers_link
books_ratings_link
books_series_link      feeds
'''.split()
        for table in tables:
            rows = db.conn.get('SELECT * FROM %s ORDER BY id ASC'%table)
            for row in rows:
                self.conn.execute('INSERT INTO %s VALUES(%s)'%(table, ','.join(repeat('?', len(row)))), row)

        self.conn.commit()
        self.refresh('timestamp', True)
        for i, book in enumerate(books):
            progress.setLabelText(header+_(u'Copying <b>%s</b>')%book[1])
            id = book[0]
            self.set_path(id, True)
            formats = db.formats(id, index_is_id=True)
            if not formats:
                formats = []
            else:
                formats = formats.split(',')
            for format in formats:
                data = db.format(id, format, index_is_id=True)
                if data:
                    self.add_format(id, format, cStringIO.StringIO(data), index_is_id=True)
            cover = db.cover(id, index_is_id=True)
            if cover:
                self.set_cover(id, cover)
            progress.setValue(i+1)
        self.conn.commit()
        progress.setLabelText(_('Compacting database'))
        self.vacuum()
        progress.reset()
        return len(books)

    def export_to_dir(self, dir, indices, byauthor=False, single_dir=False,
                      index_is_id=False, callback=None):
        if not os.path.exists(dir):
            raise IOError('Target directory does not exist: '+dir)
        by_author = {}
        count = 0
        for index in indices:
            id = index if index_is_id else self.id(index)
            au = self.conn.get('SELECT author_sort FROM books WHERE id=?',
                                   (id,), all=False)
            if not au:
                au = self.authors(index, index_is_id=index_is_id)
                if not au:
                    au = _('Unknown')
                au = au.split(',')[0]
            if not by_author.has_key(au):
                by_author[au] = []
            by_author[au].append(index)
        for au in by_author.keys():
            apath = os.path.join(dir, sanitize_file_name(au))
            if not single_dir and not os.path.exists(apath):
                os.mkdir(apath)
            for idx in by_author[au]:
                title = re.sub(r'\s', ' ', self.title(idx, index_is_id=index_is_id))
                tpath = os.path.join(apath, sanitize_file_name(title))
                id = idx if index_is_id else self.id(idx)
                id = str(id)
                if not single_dir and not os.path.exists(tpath):
                    os.mkdir(tpath)

                name = au + ' - ' + title if byauthor else title + ' - ' + au
                name += '_'+id
                base  = dir if single_dir else tpath
                mi = self.get_metadata(idx, index_is_id=index_is_id, get_cover=True)
                f = open(os.path.join(base, sanitize_file_name(name)+'.opf'), 'wb')
                if not mi.authors:
                    mi.authors = [_('Unknown')]
                cdata = self.cover(int(id), index_is_id=True)
                if cdata is not None:
                    cname = sanitize_file_name(name)+'.jpg'
                    open(os.path.join(base, cname), 'wb').write(cdata)
                    mi.cover = cname
                opf = OPFCreator(base, mi)
                opf.render(f)
                f.close()

                fmts = self.formats(idx, index_is_id=index_is_id)
                if not fmts:
                    fmts = ''
                for fmt in fmts.split(','):
                    data = self.format(idx, fmt, index_is_id=index_is_id)
                    if not data:
                        continue
                    fname = name +'.'+fmt.lower()
                    fname = sanitize_file_name(fname)
                    f = open(os.path.join(base, fname), 'w+b')
                    f.write(data)
                    f.flush()
                    f.seek(0)
                    try:
                        set_metadata(f, mi, fmt.lower())
                    except:
                        pass
                    f.close()
                count += 1
                if callable(callback):
                    if not callback(count, mi.title):
                        return

    def export_single_format_to_dir(self, dir, indices, format,
                                    index_is_id=False, callback=None):
        dir = os.path.abspath(dir)
        if not index_is_id:
            indices = map(self.id, indices)
        failures = []
        for count, id in enumerate(indices):
            try:
                data = self.format(id, format, index_is_id=True)
                if not data:
                    failures.append((id, self.title(id, index_is_id=True)))
                    continue
            except:
                failures.append((id, self.title(id, index_is_id=True)))
                continue
            title = self.title(id, index_is_id=True)
            au = self.authors(id, index_is_id=True)
            if not au:
                au = _('Unknown')
            fname = '%s - %s.%s'%(title, au, format.lower())
            fname = sanitize_file_name(fname)
            if not os.path.exists(dir):
                os.makedirs(dir)
            f = open(os.path.join(dir, fname), 'w+b')
            f.write(data)
            f.seek(0)
            try:
                set_metadata(f, self.get_metadata(id, index_is_id=True, get_cover=True),
                             stream_type=format.lower())
            except:
                pass
            f.close()
            if callable(callback):
                if not callback(count, title):
                    break
        return failures

    def find_books_in_directory(self, dirpath, single_book_per_directory):
        dirpath = os.path.abspath(dirpath)
        if single_book_per_directory:
            formats = []
            for path in os.listdir(dirpath):
                path = os.path.abspath(os.path.join(dirpath, path))
                if os.path.isdir(path) or not os.access(path, os.R_OK):
                    continue
                ext = os.path.splitext(path)[1]
                if not ext:
                    continue
                ext = ext[1:].lower()
                if ext not in BOOK_EXTENSIONS and ext != 'opf':
                    continue
                formats.append(path)
            yield formats
        else:
            books = {}
            for path in os.listdir(dirpath):
                path = os.path.abspath(os.path.join(dirpath, path))
                if os.path.isdir(path) or not os.access(path, os.R_OK):
                    continue
                ext = os.path.splitext(path)[1]
                if not ext:
                    continue
                ext = ext[1:].lower()
                if ext not in BOOK_EXTENSIONS:
                    continue

                key = os.path.splitext(path)[0]
                if not books.has_key(key):
                    books[key] = []
                books[key].append(path)

            for formats in books.values():
                yield formats

    def import_book_directory_multiple(self, dirpath, callback=None):
        duplicates = []
        for formats in self.find_books_in_directory(dirpath, False):
            mi = metadata_from_formats(formats)
            if mi.title is None:
                continue
            if self.has_book(mi):
                duplicates.append((mi, formats))
                continue
            self.import_book(mi, formats)
            if callable(callback):
                if callback(mi.title):
                    break
        return duplicates

    def import_book_directory(self, dirpath, callback=None):
        dirpath = os.path.abspath(dirpath)
        formats = self.find_books_in_directory(dirpath, True)
        if not formats:
            return

        mi = metadata_from_formats(formats)
        if mi.title is None:
            return
        if self.has_book(mi):
            return [(mi, formats)]
        self.import_book(mi, formats)
        if callable(callback):
            callback(mi.title)

    def recursive_import(self, root, single_book_per_directory=True, callback=None):
        root = os.path.abspath(root)
        duplicates  = []
        for dirpath in os.walk(root):
            res = self.import_book_directory(dirpath[0], callback=callback) if \
                single_book_per_directory else \
                  self.import_book_directory_multiple(dirpath[0], callback=callback)
            if res is not None:
                duplicates.extend(res)
            if callable(callback):
                if callback(''):
                    break
<<<<<<< HEAD

        return duplicates
=======

        return duplicates


>>>>>>> 145f4831
<|MERGE_RESOLUTION|>--- conflicted
+++ resolved
@@ -934,11 +934,7 @@
                           (ss, id))
         self.conn.commit()
         self.data.set(id, FIELD_MAP['authors'],
-<<<<<<< HEAD
-                      ','.join([a.replace(',', '|') for a in authors]), 
-=======
                       ','.join([a.replace(',', '|') for a in authors]),
->>>>>>> 145f4831
                       row_is_id=True)
         self.data.set(id, FIELD_MAP['author_sort'], ss, row_is_id=True)
         self.set_path(id, True)
@@ -1573,12 +1569,6 @@
             if callable(callback):
                 if callback(''):
                     break
-<<<<<<< HEAD
 
         return duplicates
-=======
-
-        return duplicates
-
-
->>>>>>> 145f4831
+
