--- conflicted
+++ resolved
@@ -15,11 +15,7 @@
 from optparse import IndentedHelpFormatter
 from logging import Formatter
 
-<<<<<<< HEAD
-from PyQt4.QtCore import QSettings, QVariant, QUrl, QByteArray
-=======
 from PyQt4.QtCore import QSettings, QVariant, QUrl, QByteArray, QString
->>>>>>> 33a53aa1
 from PyQt4.QtGui import QDesktopServices
 
 from calibre.translations.msgfmt import make
@@ -50,7 +46,7 @@
         m = re.match(r'(\d+)\.(\d+)\.(\d+)', src)
         if m:
             return int(m.group(1)), int(m.group(2)), int(m.group(3))
-        
+
 
 # Default translation is NOOP
 import __builtin__
@@ -60,7 +56,7 @@
     pass
 
 class ColoredFormatter(Formatter):
-    
+
     def format(self, record):
         ln = record.__dict__['levelname']
         col = ''
@@ -76,7 +72,7 @@
             col = terminal_controller.CYAN
         record.__dict__['levelname'] = col + record.__dict__['levelname'] + terminal_controller.NORMAL
         return Formatter.format(self, record)
-         
+
 
 def setup_cli_handlers(logger, level):
     logger.setLevel(level)
@@ -95,31 +91,31 @@
     logger.addHandler(handler)
 
 class CustomHelpFormatter(IndentedHelpFormatter):
-    
+
     def format_usage(self, usage):
         return _("%sUsage%s: %s\n") % (terminal_controller.BLUE, terminal_controller.NORMAL, usage)
-    
+
     def format_heading(self, heading):
-        return "%*s%s%s%s:\n" % (self.current_indent, terminal_controller.BLUE, 
+        return "%*s%s%s%s:\n" % (self.current_indent, terminal_controller.BLUE,
                                  "", heading, terminal_controller.NORMAL)
-        
+
     def format_option(self, option):
         result = []
         opts = self.option_strings[option]
         opt_width = self.help_position - self.current_indent - 2
         if len(opts) > opt_width:
-            opts = "%*s%s\n" % (self.current_indent, "", 
+            opts = "%*s%s\n" % (self.current_indent, "",
                                     terminal_controller.GREEN+opts+terminal_controller.NORMAL)
             indent_first = self.help_position
         else:                       # start help on same line as opts
-            opts = "%*s%-*s  " % (self.current_indent, "", opt_width + len(terminal_controller.GREEN + terminal_controller.NORMAL), 
+            opts = "%*s%-*s  " % (self.current_indent, "", opt_width + len(terminal_controller.GREEN + terminal_controller.NORMAL),
                                   terminal_controller.GREEN + opts + terminal_controller.NORMAL)
             indent_first = 0
         result.append(opts)
         if option.help:
             help_text = self.expand_default(option).split('\n')
             help_lines = []
-            
+
             for line in help_text:
                 help_lines.extend(textwrap.wrap(line, self.help_width))
             result.append("%*s%s\n" % (indent_first, "", help_lines[0]))
@@ -130,7 +126,7 @@
         return "".join(result)+'\n'
 
 class OptionParser(_OptionParser):
-    
+
     def __init__(self,
                  usage='%prog [options] filename',
                  version='%%prog (%s %s)'%(__appname__, __version__),
@@ -140,16 +136,16 @@
                  **kwds):
         usage += '''\n\nWhenever you pass arguments to %prog that have spaces in them, '''\
                  '''enclose the arguments in quotation marks.'''
-        _OptionParser.__init__(self, usage=usage, version=version, epilog=epilog, 
-                               formatter=CustomHelpFormatter(), 
+        _OptionParser.__init__(self, usage=usage, version=version, epilog=epilog,
+                               formatter=CustomHelpFormatter(),
                                conflict_handler=conflict_handler, **kwds)
         self.gui_mode = gui_mode
-        
+
     def error(self, msg):
         if self.gui_mode:
             raise Exception(msg)
         _OptionParser.error(self, msg)
-        
+
     def merge(self, parser):
         '''
         Add options from parser to self. In case of conflicts, confilicting options from
@@ -157,18 +153,18 @@
         '''
         opts   = list(parser.option_list)
         groups = list(parser.option_groups)
-        
+
         def merge_options(options, container):
             for opt in copy.deepcopy(options):
                 if not self.has_option(opt.get_opt_string()):
                     container.add_option(opt)
-                
+
         merge_options(opts, self)
-        
+
         for group in groups:
             g = self.add_option_group(group.title)
             merge_options(group.option_list, g)
-        
+
     def subsume(self, group_name, msg=''):
         '''
         Move all existing options into a subgroup named
@@ -180,7 +176,7 @@
         for opt in opts:
             self.remove_option(opt.get_opt_string())
             subgroup.add_option(opt)
-        
+
     def options_iter(self):
         for opt in self.option_list:
             if str(opt).strip():
@@ -189,12 +185,12 @@
             for opt in gr.option_list:
                 if str(opt).strip():
                     yield opt
-                
+
     def option_by_dest(self, dest):
         for opt in self.options_iter():
             if opt.dest == dest:
                 return opt
-    
+
     def merge_options(self, lower, upper):
         '''
         Merge options in lower and upper option lists into upper.
@@ -208,7 +204,7 @@
             if lower.__dict__[dest] != opt.default and \
                upper.__dict__[dest] == opt.default:
                 upper.__dict__[dest] = lower.__dict__[dest]
-        
+
 
 def load_library(name, cdll):
     if iswindows:
@@ -254,12 +250,12 @@
 
 def fit_image(width, height, pwidth, pheight):
     '''
-    Fit image in box of width pwidth and height pheight. 
+    Fit image in box of width pwidth and height pheight.
     @param width: Width of image
     @param height: Height of image
-    @param pwidth: Width of box 
+    @param pwidth: Width of box
     @param pheight: Height of box
-    @return: scaled, new_width, new_height. scaled is True iff new_widdth and/or new_height is different from width or height.  
+    @return: scaled, new_width, new_height. scaled is True iff new_widdth and/or new_height is different from width or height.
     '''
     scaled = height > pheight or width > pwidth
     if height > pheight:
@@ -271,7 +267,7 @@
     if height > pheight:
         corrf = pheight/float(height)
         width, height = floor(corrf*width), pheight
-                            
+
     return scaled, int(width), int(height)
 
 def get_lang():
@@ -294,7 +290,7 @@
         from calibre.translations.compiled import translations
     except:
         return
-    lang = get_lang() 
+    lang = get_lang()
     if lang:
         buf = None
         if os.access(lang+'.po', os.R_OK):
@@ -306,12 +302,12 @@
         if buf is not None:
             t = GNUTranslations(buf)
             t.install(unicode=True)
-        
+
 set_translator()
 
 def sanitize_file_name(name):
     '''
-    Remove characters that are illegal in filenames from name. 
+    Remove characters that are illegal in filenames from name.
     Also remove path separators. All illegal characters are replaced by
     underscores.
     '''
@@ -344,7 +340,7 @@
                     return 1
             except ValueError: # On some systems the sysctl call fails
                 return 1
-                
+
     #for Windows
     if os.environ.has_key("NUMBER_OF_PROCESSORS"):
         ncpus = int(os.environ["NUMBER_OF_PROCESSORS"]);
@@ -358,7 +354,7 @@
     if os.path.exists(path_or_url):
         path_or_url = 'file:'+path_or_url
     QDesktopServices.openUrl(QUrl(path_or_url))
-        
+
 def relpath(target, base=os.curdir):
     """
     Return a relative path to the target from either the current dir or an optional base dir.
@@ -400,13 +396,13 @@
         os.remove(file.name)
     except:
         pass
-    
+
 def singleinstance(name):
     '''
-    Return True if no other instance of the application identified by name is running, 
+    Return True if no other instance of the application identified by name is running,
     False otherwise.
     @param name: The name to lock.
-    @type name: string 
+    @type name: string
     '''
     if iswindows:
         from win32event import CreateMutex
@@ -428,15 +424,15 @@
             return True
         except IOError:
             return False
-        
+
     return False
 
 class Settings(QSettings):
-    
+
     def __init__(self, name='calibre2'):
         QSettings.__init__(self, QSettings.IniFormat, QSettings.UserScope,
                            'kovidgoyal.net', name)
-        
+
     def get(self, key, default=None):
         key = str(key)
         if not self.contains(key):
@@ -445,20 +441,20 @@
         if not val:
             return None
         return cPickle.loads(val)
-    
+
     def set(self, key, val):
         val = cPickle.dumps(val, -1)
         self.setValue(str(key), QVariant(QByteArray(val)))
-        
+
 _settings = Settings()
 if not _settings.get('rationalized'):
     __settings = Settings(name='calibre')
     dbpath = os.path.join(os.path.expanduser('~'), 'library1.db').decode(sys.getfilesystemencoding())
-    dbpath = unicode(__settings.value('database path', 
+    dbpath = unicode(__settings.value('database path',
                     QVariant(QString.fromUtf8(dbpath.encode('utf-8')))).toString())
     cmdline   = __settings.value('LRF conversion defaults', QVariant(QByteArray(''))).toByteArray().data()
 
-    
+
     _settings.set('database path', dbpath)
     if cmdline:
         cmdline = cPickle.loads(cmdline)
@@ -477,40 +473,40 @@
     return cmp(_spat.sub('', x), _spat.sub('', y))
 
 class LoggingInterface:
-    
+
     def __init__(self, logger):
         self.__logger = logger
-    
+
     def ___log(self, func, msg, args, kwargs):
         args = [msg] + list(args)
         for i in range(len(args)):
             if isinstance(args[i], unicode):
                 args[i] = args[i].encode(preferred_encoding, 'replace')
-                
+
         func(*args, **kwargs)
-        
+
     def log_debug(self, msg, *args, **kwargs):
         self.___log(self.__logger.debug, msg, args, kwargs)
-        
+
     def log_info(self, msg, *args, **kwargs):
         self.___log(self.__logger.info, msg, args, kwargs)
-        
+
     def log_warning(self, msg, *args, **kwargs):
         self.___log(self.__logger.warning, msg, args, kwargs)
-        
+
     def log_warn(self, msg, *args, **kwargs):
         self.___log(self.__logger.warning, msg, args, kwargs)
-        
+
     def log_error(self, msg, *args, **kwargs):
         self.___log(self.__logger.error, msg, args, kwargs)
-        
+
     def log_critical(self, msg, *args, **kwargs):
         self.___log(self.__logger.critical, msg, args, kwargs)
-        
+
     def log_exception(self, msg, *args):
         self.___log(self.__logger.exception, msg, args, {})
-        
-        
+
+
 def strftime(fmt, t=time.localtime()):
     '''
     A version of strtime that returns unicode strings.
@@ -525,10 +521,10 @@
     import pkg_resources
     plugins = pkg_resources.resource_filename(__appname__, 'plugins')
     sys.path.insert(1, plugins)
-    
+
 if iswindows and hasattr(sys, 'frozen'):
     sys.path.insert(1, os.path.dirname(sys.executable))
-    
+
 try:
     import pictureflow
     pictureflowerror = ''
@@ -536,12 +532,12 @@
     pictureflow = None
     pictureflowerror = str(err)
 
-    
+
 def entity_to_unicode(match, exceptions=[], encoding='cp1252'):
     '''
     @param match: A match object such that '&'+match.group(1)';' is the entity.
-    @param exceptions: A list of entities to not convert (Each entry is the name of the entity, for e.g. 'apos' or '#1234' 
-    @param encoding: The encoding to use to decode numeric entities between 128 and 256. 
+    @param exceptions: A list of entities to not convert (Each entry is the name of the entity, for e.g. 'apos' or '#1234'
+    @param encoding: The encoding to use to decode numeric entities between 128 and 256.
     If None, the Unicode UCS encoding is used. A common encoding is cp1252.
     '''
     ent = match.group(1)
@@ -569,7 +565,7 @@
         return unichr(name2codepoint[ent])
     except KeyError:
         return '&'+ent+';'
- 
+
 if isosx:
     fdir = os.path.expanduser('~/.fonts')
     if not os.path.exists(fdir):
