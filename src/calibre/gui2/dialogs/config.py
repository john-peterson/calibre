__license__   = 'GPL v3'
__copyright__ = '2008, Kovid Goyal <kovid at kovidgoyal.net>'
import os

from PyQt4.QtGui import QDialog, QMessageBox, QListWidgetItem, QIcon
from PyQt4.QtCore import SIGNAL, QTimer, Qt, QSize

from calibre import islinux, Settings
from calibre.gui2.dialogs.config_ui import Ui_Dialog
from calibre.gui2 import qstring_to_unicode, choose_dir, error_dialog
from calibre.gui2.widgets import FilenamePattern



class ConfigDialog(QDialog, Ui_Dialog):
    
    def __init__(self, window, db, columns):
        QDialog.__init__(self, window)
        Ui_Dialog.__init__(self)
        self.ICON_SIZES = {0:QSize(48, 48), 1:QSize(32,32), 2:QSize(24,24)}
        self.setupUi(self)
        self.item1 = QListWidgetItem(QIcon(':/images/metadata.svg'), _('Basic'), self.category_list)
        self.item2 = QListWidgetItem(QIcon(':/images/view.svg'), _('Advanced'), self.category_list)
        self.db = db
        self.current_cols = columns
        settings = Settings()
<<<<<<< HEAD
        path = settings.get('library path')
        self.location.setText(path)
=======
        path = settings.get('database path')
        
        self.location.setText(os.path.dirname(path))
>>>>>>> 33a53aa1
        self.connect(self.browse_button, SIGNAL('clicked(bool)'), self.browse)
        self.connect(self.compact_button, SIGNAL('clicked(bool)'), self.compact)
        
        dirs = settings.get('frequently used directories', [])
        rn = settings.get('use roman numerals for series number', True)
        self.timeout.setValue(settings.get('network timeout', 5))
        self.roman_numerals.setChecked(rn)
        self.directory_list.addItems(dirs)
        self.connect(self.add_button, SIGNAL('clicked(bool)'), self.add_dir)
        self.connect(self.remove_button, SIGNAL('clicked(bool)'), self.remove_dir)
        self.priority.addItem('Normal')
        self.priority.addItem('Low')
        self.priority.addItem('Lowest')
        self.priority.addItem('Idle')
        if not islinux:
            self.dirs_box.setVisible(False)
            
        for hidden, hdr in self.current_cols:
            item = QListWidgetItem(hdr, self.columns)
            item.setFlags(Qt.ItemIsEnabled|Qt.ItemIsUserCheckable)
            if hidden:
                item.setCheckState(Qt.Unchecked)
            else:
                item.setCheckState(Qt.Checked)
                
        self.filename_pattern = FilenamePattern(self)
        self.metadata_box.layout().insertWidget(0, self.filename_pattern)
        
        icons = settings.get('toolbar icon size', self.ICON_SIZES[0])
        self.toolbar_button_size.setCurrentIndex(0 if icons == self.ICON_SIZES[0] else 1 if icons == self.ICON_SIZES[1] else 2)
        self.show_toolbar_text.setChecked(settings.get('show text in toolbar', True))
            
        
    def compact(self, toggled):
        d = Vacuum(self, self.db)
        d.exec_()
    
    def browse(self):
        dir = choose_dir(self, 'database location dialog', 'Select database location')
        if dir:
            self.location.setText(dir)
        
    def add_dir(self):
        dir = choose_dir(self, 'Add freq dir dialog', 'select directory')
        if dir:
            self.directory_list.addItem(dir)
    
    def remove_dir(self):
        idx = self.directory_list.currentRow()
        if idx >= 0:
            self.directory_list.takeItem(idx)
    
    def accept(self):
        settings = Settings()            
        settings.set('use roman numerals for series number', bool(self.roman_numerals.isChecked()))
        settings.set('network timeout', int(self.timeout.value()))
        path = qstring_to_unicode(self.location.text())
        self.final_columns = [self.columns.item(i).checkState() == Qt.Checked for i in range(self.columns.count())]
        settings.set('toolbar icon size', self.ICON_SIZES[self.toolbar_button_size.currentIndex()])
        settings.set('show text in toolbar', bool(self.show_toolbar_text.isChecked()))
        pattern = self.filename_pattern.commit()
        settings.set('filename pattern', pattern)
           
        if not path or not os.path.exists(path) or not os.path.isdir(path):
            d = error_dialog(self, _('Invalid database location'), 
                             _('Invalid database location ')+path+_('<br>Must be a directory.'))
            d.exec_()
        elif not os.access(path, os.W_OK):
            d = error_dialog(self, _('Invalid database location'), 
                             _('Invalid database location.<br>Cannot write to ')+path)
            d.exec_()
        else:
            self.database_location = os.path.abspath(path)
            self.directories = [qstring_to_unicode(self.directory_list.item(i).text()) for i in range(self.directory_list.count())]
            settings.set('frequently used directories', self.directories)
            QDialog.accept(self)

class Vacuum(QMessageBox):
    
    def __init__(self, parent, db):
        self.db = db
        QMessageBox.__init__(self, QMessageBox.Information, _('Compacting...'), _('Compacting database. This may take a while.'), 
                             QMessageBox.NoButton, parent)
        QTimer.singleShot(200, self.vacuum)
        
    def vacuum(self):
        self.db.vacuum()
        self.accept()
    <|MERGE_RESOLUTION|>--- conflicted
+++ resolved
@@ -13,7 +13,7 @@
 
 
 class ConfigDialog(QDialog, Ui_Dialog):
-    
+
     def __init__(self, window, db, columns):
         QDialog.__init__(self, window)
         Ui_Dialog.__init__(self)
@@ -24,17 +24,11 @@
         self.db = db
         self.current_cols = columns
         settings = Settings()
-<<<<<<< HEAD
         path = settings.get('library path')
         self.location.setText(path)
-=======
-        path = settings.get('database path')
-        
-        self.location.setText(os.path.dirname(path))
->>>>>>> 33a53aa1
         self.connect(self.browse_button, SIGNAL('clicked(bool)'), self.browse)
         self.connect(self.compact_button, SIGNAL('clicked(bool)'), self.compact)
-        
+
         dirs = settings.get('frequently used directories', [])
         rn = settings.get('use roman numerals for series number', True)
         self.timeout.setValue(settings.get('network timeout', 5))
@@ -48,7 +42,7 @@
         self.priority.addItem('Idle')
         if not islinux:
             self.dirs_box.setVisible(False)
-            
+
         for hidden, hdr in self.current_cols:
             item = QListWidgetItem(hdr, self.columns)
             item.setFlags(Qt.ItemIsEnabled|Qt.ItemIsUserCheckable)
@@ -56,36 +50,36 @@
                 item.setCheckState(Qt.Unchecked)
             else:
                 item.setCheckState(Qt.Checked)
-                
+
         self.filename_pattern = FilenamePattern(self)
         self.metadata_box.layout().insertWidget(0, self.filename_pattern)
-        
+
         icons = settings.get('toolbar icon size', self.ICON_SIZES[0])
         self.toolbar_button_size.setCurrentIndex(0 if icons == self.ICON_SIZES[0] else 1 if icons == self.ICON_SIZES[1] else 2)
         self.show_toolbar_text.setChecked(settings.get('show text in toolbar', True))
-            
-        
+
+
     def compact(self, toggled):
         d = Vacuum(self, self.db)
         d.exec_()
-    
+
     def browse(self):
         dir = choose_dir(self, 'database location dialog', 'Select database location')
         if dir:
             self.location.setText(dir)
-        
+
     def add_dir(self):
         dir = choose_dir(self, 'Add freq dir dialog', 'select directory')
         if dir:
             self.directory_list.addItem(dir)
-    
+
     def remove_dir(self):
         idx = self.directory_list.currentRow()
         if idx >= 0:
             self.directory_list.takeItem(idx)
-    
+
     def accept(self):
-        settings = Settings()            
+        settings = Settings()
         settings.set('use roman numerals for series number', bool(self.roman_numerals.isChecked()))
         settings.set('network timeout', int(self.timeout.value()))
         path = qstring_to_unicode(self.location.text())
@@ -94,13 +88,13 @@
         settings.set('show text in toolbar', bool(self.show_toolbar_text.isChecked()))
         pattern = self.filename_pattern.commit()
         settings.set('filename pattern', pattern)
-           
+
         if not path or not os.path.exists(path) or not os.path.isdir(path):
-            d = error_dialog(self, _('Invalid database location'), 
+            d = error_dialog(self, _('Invalid database location'),
                              _('Invalid database location ')+path+_('<br>Must be a directory.'))
             d.exec_()
         elif not os.access(path, os.W_OK):
-            d = error_dialog(self, _('Invalid database location'), 
+            d = error_dialog(self, _('Invalid database location'),
                              _('Invalid database location.<br>Cannot write to ')+path)
             d.exec_()
         else:
@@ -110,14 +104,13 @@
             QDialog.accept(self)
 
 class Vacuum(QMessageBox):
-    
+
     def __init__(self, parent, db):
         self.db = db
-        QMessageBox.__init__(self, QMessageBox.Information, _('Compacting...'), _('Compacting database. This may take a while.'), 
+        QMessageBox.__init__(self, QMessageBox.Information, _('Compacting...'), _('Compacting database. This may take a while.'),
                              QMessageBox.NoButton, parent)
         QTimer.singleShot(200, self.vacuum)
-        
+
     def vacuum(self):
         self.db.vacuum()
         self.accept()
-    