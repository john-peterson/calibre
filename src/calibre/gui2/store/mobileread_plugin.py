--- conflicted
+++ resolved
@@ -104,15 +104,9 @@
                 for book_data in data.xpath('//ul/li'):
                     book = BookRef()
                     book.detail_item = ''.join(book_data.xpath('.//a/@href'))
-<<<<<<< HEAD
-                    book.format = ''.join(book_data.xpath('.//i/text()'))
-                    book.format = book.format.strip()
-
-=======
                     book.formats = ''.join(book_data.xpath('.//i/text()'))
                     book.formats = book.formats.strip()
-        
->>>>>>> dbf5c038
+
                     text = ''.join(book_data.xpath('.//a/text()'))
                     if ':' in text:
                         book.author, q, text = text.partition(':')
@@ -136,11 +130,6 @@
 
     def __init__(self):
         SearchResult.__init__(self)
-<<<<<<< HEAD
-
-        self.format = ''
-=======
->>>>>>> dbf5c038
 
 
 class MobeReadStoreDialog(QDialog, Ui_Dialog):
