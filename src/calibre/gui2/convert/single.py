#!/usr/bin/env python
# vim:fileencoding=UTF-8:ts=4:sw=4:sta:et:sts=4:ai
from __future__ import with_statement

__license__   = 'GPL v3'
__copyright__ = '2009, Kovid Goyal <kovid@kovidgoyal.net>'
__docformat__ = 'restructuredtext en'

import sys, cPickle

from PyQt4.Qt import QString, SIGNAL, QAbstractListModel, Qt, QVariant, QFont

from calibre.gui2 import ResizableDialog, NONE
from calibre.gui2.convert import GuiRecommendations, save_specifics, \
        load_specifics
from calibre.gui2.convert.single_ui import Ui_Dialog
from calibre.gui2.convert.metadata import MetadataWidget
from calibre.gui2.convert.look_and_feel import LookAndFeelWidget
from calibre.gui2.convert.page_setup import PageSetupWidget
from calibre.gui2.convert.structure_detection import StructureDetectionWidget
from calibre.gui2.convert.toc import TOCWidget


from calibre.ebooks.conversion.plumber import Plumber, supported_input_formats, \
                    INPUT_FORMAT_PREFERENCES, OUTPUT_FORMAT_PREFERENCES
from calibre.customize.ui import available_output_formats
from calibre.customize.conversion import OptionRecommendation
from calibre.utils.logging import Log

class NoSupportedInputFormats(Exception):
    pass

def sort_formats_by_preference(formats, prefs):
    def fcmp(x, y):
        try:
            x = prefs.index(x)
        except ValueError:
            x = sys.maxint
        try:
            y = prefs.index(y)
        except ValueError:
            y = sys.maxint
        return cmp(x, y)
    return sorted(formats, cmp=fcmp)

class GroupModel(QAbstractListModel):

    def __init__(self, widgets):
        self.widgets = widgets
        QAbstractListModel.__init__(self)

    def rowCount(self, *args):
        return len(self.widgets)

    def data(self, index, role):
        try:
            widget = self.widgets[index.row()]
        except:
            return NONE
        if role == Qt.DisplayRole:
            return QVariant(widget.config_title())
        if role == Qt.DecorationRole:
            return QVariant(widget.config_icon())
        if role == Qt.FontRole:
            f = QFont()
            f.setBold(True)
            return QVariant(f)
        return NONE

class Config(ResizableDialog, Ui_Dialog):
    '''
    Configuration dialog for single book conversion. If accepted, has the
    following important attributes

    input_path - Path to input file
    output_format - Output format (without a leading .)
    input_format  - Input format (without a leading .)
    opf_path - Path to OPF file with user specified metadata
    cover_path - Path to user specified cover (can be None)
    recommendations - A pickled list of 3 tuples in the same format as the
    recommendations member of the Input/Output plugins.
    '''

    def __init__(self, parent, db, book_id,
            preferred_input_format=None, preferred_output_format=None):
        ResizableDialog.__init__(self, parent)

        if preferred_input_format is None and db is not None:
            recs = load_specifics(db, book_id)
            if recs:
                preferred_input_format = recs.get('gui_preferred_input_format',
                        None)

        self.setup_input_output_formats(db, book_id, preferred_input_format,
                preferred_output_format)
        self.db, self.book_id = db, book_id
        self.setup_pipeline()

        self.connect(self.input_formats, SIGNAL('currentIndexChanged(QString)'),
                self.setup_pipeline)
        self.connect(self.output_formats, SIGNAL('currentIndexChanged(QString)'),
                self.setup_pipeline)
        self.connect(self.groups, SIGNAL('activated(QModelIndex)'),
                self.show_pane)
        self.connect(self.groups, SIGNAL('clicked(QModelIndex)'),
                self.show_pane)
        self.connect(self.groups, SIGNAL('entered(QModelIndex)'),
                self.show_group_help)
        self.groups.setMouseTracking(True)

    @property
    def input_format(self):
        return unicode(self.input_formats.currentText()).lower()

    @property
    def output_format(self):
        return unicode(self.output_formats.currentText()).lower()


    def setup_pipeline(self, *args):
        oidx = self.groups.currentIndex().row()
        input_format = self.input_format
        output_format = self.output_format
        input_path = self.db.format_abspath(self.book_id, input_format,
                index_is_id=True)
        self.input_path = input_path
        output_path = 'dummy.'+output_format
        log = Log()
        log.outputs = []
        self.plumber = Plumber(input_path, output_path, log)

        def widget_factory(cls):
            return cls(self.stack, self.plumber.get_option_by_name,
                self.plumber.get_option_help, self.db, self.book_id)


        self.mw = widget_factory(MetadataWidget)
        self.setWindowTitle(_('Convert')+ ' ' + unicode(self.mw.title.text()))
        lf = widget_factory(LookAndFeelWidget)
        ps = widget_factory(PageSetupWidget)
        sd = widget_factory(StructureDetectionWidget)
        toc = widget_factory(TOCWidget)

        output_widget = None
        name = self.plumber.output_plugin.name.lower().replace(' ', '_')
        try:
            output_widget = __import__('calibre.gui2.convert.'+name,
                        fromlist=[1])
            pw = output_widget.PluginWidget
            pw.ICON = ':/images/back.svg'
            pw.HELP = _('Options specific to the output format.')
            output_widget = widget_factory(pw)
        except ImportError:
            pass
        input_widget = None
        name = 'calibre.gui2.convert.%s' % self.plumber.input_plugin.name.lower().replace(' ', '_')
        try:
<<<<<<< HEAD
            input_widget = __import__('calibre.gui2.convert.'+name,
                        fromlist=[1])
=======
            __import__(name)
            input_widget = sys.modules[name]
>>>>>>> 34b1c51a
            pw = input_widget.PluginWidget
            pw.ICON = ':/images/forward.svg'
            pw.HELP = _('Options specific to the input format.')
            input_widget = widget_factory(pw)
        except ImportError:
            pass

        while True:
            c = self.stack.currentWidget()
            if not c: break
            self.stack.removeWidget(c)

        widgets = [self.mw, lf, ps, sd, toc]
        if input_widget is not None:
            widgets.append(input_widget)
        if output_widget is not None:
            widgets.append(output_widget)
        for w in widgets:
            self.stack.addWidget(w)
            self.connect(w, SIGNAL('set_help(PyQt_PyObject)'),
                    self.help.setPlainText)

        self._groups_model = GroupModel(widgets)
        self.groups.setModel(self._groups_model)

        idx = oidx if -1 < oidx < self._groups_model.rowCount() else 0
        self.groups.setCurrentIndex(self._groups_model.index(idx))
        self.stack.setCurrentIndex(idx)


    def setup_input_output_formats(self, db, book_id, preferred_input_format,
            preferred_output_format):
        available_formats = db.formats(book_id, index_is_id=True)
        if not available_formats:
            available_formats = ''
        available_formats = set([x.lower() for x in
            available_formats.split(',')])
        input_formats = set([x.lower() for x in supported_input_formats()])
        input_formats = \
            sorted(available_formats.intersection(input_formats))
        if not input_formats:
            raise NoSupportedInputFormats
        output_formats = sorted(available_output_formats())
        output_formats.remove('oeb')
        preferred_input_format = preferred_input_format if \
            preferred_input_format in input_formats else \
            sort_formats_by_preference(input_formats,
                    INPUT_FORMAT_PREFERENCES)[0]
        preferred_output_format = preferred_output_format if \
            preferred_output_format in output_formats else \
            sort_formats_by_preference(output_formats,
                    OUTPUT_FORMAT_PREFERENCES)[0]
        self.input_formats.addItems(list(map(QString, [x.upper() for x in
            input_formats])))
        self.output_formats.addItems(list(map(QString, [x.upper() for x in
            output_formats])))
        self.input_formats.setCurrentIndex(input_formats.index(preferred_input_format))
        self.output_formats.setCurrentIndex(output_formats.index(preferred_output_format))

    def show_pane(self, index):
        self.stack.setCurrentIndex(index.row())

    def accept(self):
        recs = GuiRecommendations()
        for w in self._groups_model.widgets:
            if not w.pre_commit_check():
                return
            x = w.commit(save_defaults=False)
            recs.update(x)
        self.opf_path, self.cover_path = self.mw.opf_file, self.mw.cover_file
        self._recommendations = recs
        if self.db is not None:
            recs['gui_preferred_input_format'] = self.input_format
            save_specifics(self.db, self.book_id, recs)
        ResizableDialog.accept(self)

    @property
    def recommendations(self):
        recs = [(k, v, OptionRecommendation.HIGH) for k, v in
                self._recommendations.items()]
        return cPickle.dumps(recs, -1)

    def show_group_help(self, index):
        widget = self._groups_model.widgets[index.row()]
        self.help.setPlainText(widget.HELP)


if __name__ == '__main__':
    from calibre.library.database2 import LibraryDatabase2
    from calibre.gui2 import images_rc, Application
    images_rc
    a  = Application([])
    db = LibraryDatabase2('/home/kovid/documents/library')
    d  = Config(None, db, 594)
    d.show()
    a.exec_()
<|MERGE_RESOLUTION|>--- conflicted
+++ resolved
@@ -155,13 +155,8 @@
         input_widget = None
         name = 'calibre.gui2.convert.%s' % self.plumber.input_plugin.name.lower().replace(' ', '_')
         try:
-<<<<<<< HEAD
             input_widget = __import__('calibre.gui2.convert.'+name,
                         fromlist=[1])
-=======
-            __import__(name)
-            input_widget = sys.modules[name]
->>>>>>> 34b1c51a
             pw = input_widget.PluginWidget
             pw.ICON = ':/images/forward.svg'
             pw.HELP = _('Options specific to the input format.')
